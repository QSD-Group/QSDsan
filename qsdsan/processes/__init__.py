--- conflicted
+++ resolved
@@ -18,12 +18,9 @@
 from ._asm2d import *
 from ._adm1 import *
 from ._decay import *
-<<<<<<< HEAD
 from ._pm2 import *
 from ._newpm2 import *
-=======
 from ._kinetic_reaction import *
->>>>>>> b1e47e4a
 
 from . import (
     _aeration,
@@ -31,12 +28,9 @@
     _asm2d,
     _adm1,
     _decay,
-<<<<<<< HEAD
     _pm2,
     _newpm2,
-=======
     _kinetic_reaction,
->>>>>>> b1e47e4a
     )
 
 __all__ = (
@@ -45,11 +39,7 @@
     *_asm2d.__all__,
     *_adm1.__all__,
     *_decay.__all__,
-<<<<<<< HEAD
     *_pm2.__all__,
     *_newpm2.__all__,
-    )
-=======
     *_kinetic_reaction.__all__,
-    )
->>>>>>> b1e47e4a
+    )