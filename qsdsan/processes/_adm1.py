# -*- coding: utf-8 -*-
'''
QSDsan: Quantitative Sustainable Design for sanitation and resource recovery systems

This module is developed by:
    Joy Zhang <joycheung1994@gmail.com>

Part of this module is based on the Thermosteam package:
https://github.com/BioSTEAMDevelopmentGroup/thermosteam

This module is under the University of Illinois/NCSA Open Source License.
Please refer to https://github.com/QSD-Group/QSDsan/blob/main/LICENSE.txt
for license details.
'''

from thermosteam.utils import chemicals_user
from thermosteam import settings
# from chemicals.elements import molecular_weight as get_mw
from qsdsan import Component, Components, Process, Processes, CompiledProcesses
import numpy as np
from qsdsan.utils import ospath, data_path
from scipy.optimize import brenth
from warnings import warn
from . import (
    non_compet_inhibit, grad_non_compet_inhibit, 
    substr_inhibit, grad_substr_inhibit,
    mass2mol_conversion, 
    T_correction_factor, R,
    TempState
    ) 

__all__ = ('create_adm1_cmps', 'ADM1',
           'pH_inhibit', 'Hill_inhibit', 
           'rhos_adm1', )

_path = ospath.join(data_path, 'process_data/_adm1.tsv')
_load_components = settings.get_default_chemicals

#%%
# =============================================================================
# ADM1-specific components
# =============================================================================

# C_mw = get_mw({'C':1})
# N_mw = get_mw({'N':1})
C_mw = 12
N_mw = 14

def create_adm1_cmps(set_thermo=True):
    cmps_all = Components.load_default()

    # varies
    X_c = cmps_all.X_OHO.copy('X_c')
    X_c.description = 'Composite'
    X_c.i_C = 0.02786 * C_mw
    X_c.i_N = 0.0376
    X_ch = Component.from_chemical('X_ch', chemical='glycogen', Tc=1011.4, # glucan
                                    description='Carbohydrates',
                                    measured_as='COD',
                                    particle_size='Particulate',
                                    degradability='Slowly',
                                    organic=True)
    X_ch.copy_models_from(X_c, names=('mu',))
    # X_ch = cmps_all.X_B_Subst.copy('X_ch')
    # X_ch.i_N = 0
    # X_ch.i_C = 0.0313 * C_mw

    # varies
    X_pr = cmps_all.X_B_Subst.copy('X_pr')
    X_pr.i_N = 0.007 * N_mw
    X_pr.i_C = 0.03 * C_mw

    X_li = Component.from_chemical('X_li', chemical='tripalmitin',
                                    description='Lipids',
                                    measured_as='COD',
                                    particle_size='Particulate',
                                    degradability='Slowly',
                                    organic=True)

    # both varies
    X_I = cmps_all.X_U_Inf.copy('X_I')
    S_I = cmps_all.S_U_Inf.copy('S_I')
    X_I.i_C = S_I.i_C = 0.03 * C_mw
    X_I.i_N = S_I.i_N = 0.06

    S_su = Component.from_chemical('S_su', chemical='glucose',
                                    description='Monosaccharides',
                                    measured_as='COD',
                                    particle_size='Soluble',
                                    degradability='Readily',
                                    organic=True)
    # S_su = cmps_all.S_F.copy('S_su')
    # S_su.i_N = 0
    # S_su.i_C = 0.0313 * 12

    # varies
    S_aa = cmps_all.S_F.copy('S_aa')
    S_aa.i_N = 0.007 * N_mw
    S_aa.i_P = 0
    S_aa.i_C = 0.03 * C_mw

    S_fa = Component.from_chemical('S_fa', chemical='palmitate',
                                    description='Total long-chain fatty acids',
                                    measured_as='COD',
                                    particle_size='Soluble',
                                    degradability='Readily',
                                    organic=True)

    S_va = Component.from_chemical('S_va', chemical='valerate',
                                    description='Total valerate',
                                    measured_as='COD',
                                    particle_size='Soluble',
                                    degradability='Readily',
                                    organic=True)

    S_bu = Component.from_chemical('S_bu', chemical='butyrate',
                                    description='Total butyrate',
                                    measured_as='COD',
                                    particle_size='Soluble',
                                    degradability='Readily',
                                    organic=True)

    S_pro = cmps_all.S_Prop.copy('S_pro')
    S_ac = cmps_all.S_Ac.copy('S_ac')
    S_h2 = cmps_all.S_H2.copy('S_h2')
    S_ch4 = cmps_all.S_CH4.copy('S_ch4')

    S_IC = Component.from_chemical('S_IC', chemical='CO2',
                                    measured_as='C',
                                    description='Inorganic carbon',
                                    particle_size='Dissolved gas',
                                    degradability='Undegradable',
                                    organic=False)
    S_IC.copy_models_from(S_ch4, ('Cn',))

    S_IN = Component.from_chemical('S_IN', chemical='NH3',
                                    measured_as='N',
                                    description='Inorganic nitrogen',
                                    particle_size='Soluble',
                                    degradability='Undegradable',
                                    organic=False)

    X_su = cmps_all.X_FO.copy('X_su')
    X_su.description = 'Biomass uptaking sugars'

    X_aa = cmps_all.X_FO.copy('X_aa')
    X_aa.description = 'Biomass uptaking amino acids'

    X_fa = cmps_all.X_FO.copy('X_fa')
    X_fa.description = 'Biomass uptaking long chain fatty acids'

    X_c4 = cmps_all.X_FO.copy('X_c4')
    X_c4.description = 'Biomass uptaking c4 fatty acids'

    X_pro = cmps_all.X_PRO.copy('X_pro')
    X_ac = cmps_all.X_ACO.copy('X_ac')
    X_h2 = cmps_all.X_HMO.copy('X_h2')

    for bio in (X_su, X_aa, X_fa, X_c4, X_pro, X_ac, X_h2):
        # bio.formula = 'C5H7O2N'
        bio.i_C = 0.0313 * C_mw
        bio.i_N = 0.08

    S_cat = cmps_all.S_CAT.copy('S_cat')
    S_an = cmps_all.S_AN.copy('S_an')
    S_cat.i_mass = S_an.i_mass = 1

    cmps_adm1 = Components([S_su, S_aa, S_fa, S_va, S_bu, S_pro, S_ac, S_h2,
                            S_ch4, S_IC, S_IN, S_I, X_c, X_ch, X_pr, X_li,
                            X_su, X_aa, X_fa, X_c4, X_pro, X_ac, X_h2, X_I,
                            S_cat, S_an, cmps_all.H2O])
    cmps_adm1.default_compile()
    if set_thermo: settings.set_thermo(cmps_adm1)
    return cmps_adm1

# create_adm1_cmps()


#%%
# =============================================================================
# kinetic rate functions
# =============================================================================

def acid_base_rxn(h_ion, weak_acids_tot, Kas):
    # h, nh4, hco3, ac, pr, bu, va = mols
    # S_cat, S_an, S_IN, S_IC, S_ac, S_pro, S_bu, S_va = weak_acids_tot  # in M
    S_cat, S_an, S_IN = weak_acids_tot[:3]
    # Kw, Ka_nh, Ka_co2, Ka_ac, Ka_pr, Ka_bu, Ka_va = Kas
    Kw = Kas[0]
    oh_ion = Kw/h_ion
    nh3, hco3, ac, pro, bu, va = Kas[1:] * weak_acids_tot[2:] / (Kas[1:] + h_ion)
    return S_cat + h_ion + (S_IN - nh3) - S_an - oh_ion - hco3 - ac - pro - bu - va

def fprime_abr(h_ion, weak_acids_tot, Kas):
    S_cat, S_an, S_IN = weak_acids_tot[:3]
    Kw = Kas[0]
    doh_ion = - Kw / h_ion ** 2
    dnh3, dhco3, dac, dpro, dbu, dva = - Kas[1:] * weak_acids_tot[2:] / (Kas[1:] + h_ion)**2
    return 1 + (-dnh3) - doh_ion - dhco3 - dhco3 - dac - dpro - dbu - dva

def pH_inhibit(pH, ul, ll, lower_only=True):
    if lower_only:
        low_by = np.minimum(pH-ul, 0)
        return np.exp(-3 * (low_by/(ul-ll))**2)
    else:
        return (1+2*10**(0.5*(ll-ul)))/(1+10**(pH-ul)+10**(ll-pH))

def Hill_inhibit(H_ion, ul, ll):
    n = 3/(ul-ll)
    K = 10**(-(ul+ll)/2)
    return 1/(1+(H_ion/K) ** n)

rhos = np.zeros(22) # 22 kinetic processes
Cs = np.empty(19)

def solve_pH(state_arr, Ka, unit_conversion):
    cmps_in_M = state_arr[:27] * unit_conversion
    weak_acids = cmps_in_M[[24, 25, 10, 9, 6, 5, 4, 3]]
    h = brenth(acid_base_rxn, 1e-14, 1.0,
            args=(weak_acids, Ka),
            xtol=1e-12, maxiter=100)
    return h
rhos_adm1 = lambda state_arr, params: _rhos_adm1(state_arr, params, h=None)

def _rhos_adm1(state_arr, params, h=None):
    ks = params['rate_constants']
    Ks = params['half_sat_coeffs']
    cmps = params['components']
    pH_ULs = params['pH_ULs']
    pH_LLs = params['pH_LLs']
    KS_IN = params['KS_IN']
    KI_nh3 = params['KI_nh3']
    KIs_h2 = params['KIs_h2']
    KHb = params['K_H_base']
    Kab = params['Ka_base']
    KH_dH = params['K_H_dH']
    Ka_dH = params['Ka_dH']
    kLa = params['kLa']
    T_base = params['T_base']
    root = params['root']
    if 'unit_conv' in params:
        unit_conversion = params['unit_conv']
    else:
        unit_conversion = params['unit_conv'] = mass2mol_conversion(cmps)

    Cs[:8] = state_arr[12:20]
    Cs[8:12] = state_arr[19:23]
    Cs[12:] = state_arr[16:23]

    substrates = state_arr[:8]
    S_va, S_bu, S_h2, S_IN = state_arr[[3,4,7,10]]

    T_op = state_arr[-1]
    # Ka, KH = T_corrected_params(T_op, params)
    if T_op == T_base:
        Ka = Kab
        KH = KHb / unit_conversion[7:10]
    else:
        T_temp = params.pop('T_op', None)
        if T_op == T_temp:
            params['T_op'] = T_op
            Ka = params['Ka']
            KH = params['KH']
        else:
            params['T_op'] = T_op
            Ka = params['Ka'] = Kab * T_correction_factor(T_base, T_op, Ka_dH)
            KH = params['KH'] = KHb * T_correction_factor(T_base, T_op, KH_dH) / unit_conversion[7:10]

    biogas_S = state_arr[7:10].copy()
    biogas_p = R * T_op * state_arr[27:30]

    rhos[:-3] = ks * Cs
    Monod = substr_inhibit(substrates, Ks)
    rhos[4:12] *= Monod
    if S_va > 0: rhos[7] *= 1/(1+S_bu/S_va)
    if S_bu > 0: rhos[8] *= 1/(1+S_va/S_bu)

<<<<<<< HEAD
    #h = brenth(acid_base_rxn, 1e-14, 1.0,
    #        args=(weak_acids, Ka),
    #        xtol=1e-12, maxiter=100)
    h = 10**(-7.46)

    nh3 = Ka[1] * weak_acids[2] / (Ka[1] + h)
    co2 = weak_acids[3] - Ka[2] * weak_acids[3] / (Ka[2] + h)
    biogas_S[-1] = co2 / unit_conversion[9]
=======
    if h is None: h = solve_pH(state_arr, Ka, unit_conversion)
    nh3 = S_IN * unit_conversion[10] * Ka[1] / (Ka[1] + h)
    co2 = state_arr[9] * h / (Ka[2] + h)
    biogas_S[-1] = co2
>>>>>>> d54b975c
    
    Iph = Hill_inhibit(h, pH_ULs, pH_LLs)
    Iin = substr_inhibit(S_IN, KS_IN)
    Ih2 = non_compet_inhibit(S_h2, KIs_h2)
    Inh3 = non_compet_inhibit(nh3, KI_nh3)
    rhos[4:12] *= Iph * Iin
    rhos[6:10] *= Ih2
    rhos[10] *= Inh3
    root.data = {
        'pH':-np.log10(h), 
        'Iph':Iph, 
        'Ih2':Ih2, 
        'Iin':Iin, 
        'Inh3':Inh3,
        'Monod':Monod,
        'rhos':rhos[4:12].copy()
        }
    rhos[-3:] = kLa * (biogas_S - KH * biogas_p)
    return rhos

def dydt_Sh2_AD(S_h2, state_arr, h, params, f_stoichio, V_liq, S_h2_in):
    state_arr[7] = S_h2
    Q = state_arr[30]
    rxn = _rhos_adm1(state_arr, params, h=h)
    stoichio = f_stoichio(state_arr)  # should return the stoichiometric coefficients of S_h2 for all processes
    return Q/V_liq*(S_h2_in - S_h2) + np.dot(rxn, stoichio)

grad_rhos = np.zeros(5)
X_bio = np.zeros(5)
def grad_dydt_Sh2_AD(S_h2, state_arr, h, params, f_stoichio, V_liq, S_h2_in):
    state_arr[7] = S_h2
    ks = params['rate_constants'][[6,7,8,9,11]]
    Ks = params['half_sat_coeffs'][2:6]
    K_h2 = params['half_sat_coeffs'][7]
    pH_ULs = params['pH_ULs']
    pH_LLs = params['pH_LLs']
    KS_IN = params['KS_IN']
    KIs_h2 = params['KIs_h2']
    kLa = params['kLa']
    
    X_bio[:] = state_arr[[18,19,19,20,22]]
    substrates = state_arr[2:6]
    S_va, S_bu, S_IN = state_arr[[3,4,10]]
    Iph = Hill_inhibit(h, pH_ULs, pH_LLs)[[2,3,4,5,7]]
    Iin = substr_inhibit(S_IN, KS_IN)
    grad_Ih2 = grad_non_compet_inhibit(S_h2, KIs_h2)

    grad_rhos[:] = ks * X_bio * Iph * Iin
    grad_rhos[:-1] *= substr_inhibit(substrates, Ks) * grad_Ih2
    if S_va > 0: grad_rhos[1] *= 1/(1+S_bu/S_va)
    if S_bu > 0: grad_rhos[2] *= 1/(1+S_va/S_bu)
    
    grad_rhos[-1] *= grad_substr_inhibit(S_h2, K_h2)
    stoichio = f_stoichio(state_arr)

    Q = state_arr[30]
    return -Q/V_liq + np.dot(grad_rhos, stoichio[[6,7,8,9,11]]) + kLa*stoichio[-3]
    

#%%
# =============================================================================
# ADM1 class
# =============================================================================

@chemicals_user
class ADM1(CompiledProcesses):
    """
    Anaerobic Digestion Model No.1. [1]_, [2]_

    Parameters
    ----------
    components : class:`CompiledComponents`, optional
        Components corresponding to each entry in the stoichiometry array,
        defaults to thermosteam.settings.chemicals.
    path : str, optional
        Alternative file path for the Petersen matrix. The default is None.
    N_xc : float, optional
        Nitrogen content of composite materials [kmol N/kg COD]. The default is 2.686e-3.
    N_I : float, optional
        Nitrogen content of inert organics [kmol N/kg COD]. The default is 4.286e-3.
    N_aa : float, optional
        Nitrogen content of amino acids [kmol N/kg COD]. The default is 7e-3.
    f_ch_xc : float, optional
        Fraction of carbohydrates from composite disintegration [kg COD/kg COD]. 
        The default is 0.2.
    f_pr_xc : float, optional
        Fraction of proteins from composite disintegration [kg COD/kg COD].
        The default is 0.2.
    f_li_xc : float, optional
        Fraction of lipids from composite disintegration [kg COD/kg COD]. 
        The default is 0.3.
    f_xI_xc : float, optional
        Fraction of inert particulates from composite disintegration 
        [kg COD/kg COD]. The default is 0.2.
    f_fa_li : float, optional
        Fraction of long chain fatty acids (LCFAs) from hydrolysis of lipids
        [kg COD/kg COD]. The default is 0.95.
    f_bu_su : float, optional
        Fraction of butyrate from sugars [kg COD/kg COD]. The default is 0.13.
    f_pro_su : float, optional
        Fraction of propionate from sugars [kg COD/kg COD]. The default is 0.27.
    f_ac_su : float, optional
        Fraction of acetate from sugars [kg COD/kg COD]. The default is 0.41.
    f_va_aa : float, optional
        Fraction of valerate from amino acids [kg COD/kg COD]. The default is 0.23.
    f_bu_aa : float, optional
        Fraction of butyrate from amino acids [kg COD/kg COD]. The default is 0.26.
    f_pro_aa : float, optional
        Fraction of propionate from amino acids [kg COD/kg COD]. The default is 0.05.
    f_ac_aa : float, optional
        Fraction of acetate from amino acids [kg COD/kg COD]. The default is 0.4.
    f_ac_fa : float, optional
        Fraction of acetate from LCFAs [kg COD/kg COD]. The default is 0.7.
    f_pro_va : float, optional
        Fraction of propionate from LCFAs [kg COD/kg COD]. The default is 0.54.
    f_ac_va : float, optional
        Fraction of acetate from valerate [kg COD/kg COD]. The default is 0.31.
    f_ac_bu : float, optional
        Fraction of acetate from butyrate [kg COD/kg COD]. The default is 0.8.
    f_ac_pro : float, optional
        Fraction of acetate from propionate [kg COD/kg COD]. The default is 0.57.
    Y_su : float, optional
        Biomass yield of sugar uptake [kg COD/kg COD]. The default is 0.1.
    Y_aa : float, optional
        Biomass yield of amino acid uptake [kg COD/kg COD]. The default is 0.08.
    Y_fa : float, optional
        Biomass yield of LCFA uptake [kg COD/kg COD]. The default is 0.06.
    Y_c4 : float, optional
        Biomass yield of butyrate or valerate uptake [kg COD/kg COD]. 
        The default is 0.06.
    Y_pro : float, optional
        Biomass yield of propionate uptake [kg COD/kg COD]. The default is 0.04.
    Y_ac : float, optional
        Biomass yield of acetate uptake [kg COD/kg COD]. The default is 0.05.
    Y_h2 : float, optional
        Biomass yield of H2 uptake [kg COD/kg COD]. The default is 0.06.
    q_dis : float, optional
        Composites disintegration rate constant [d^(-1)]. The default is 0.5.
    q_ch_hyd : float, optional
        Carbohydrate hydrolysis rate constant [d^(-1)]. The default is 10.
    q_pr_hyd : float, optional
        Protein hydrolysis rate constant [d^(-1)]. The default is 10.
    q_li_hyd : float, optional
        Lipid hydrolysis rate constant [d^(-1)]. The default is 10.
    k_su : float, optional
        Sugar uptake rate constant [d^(-1)]. The default is 30.
    k_aa : float, optional
        Amino acid uptake rate constant [d^(-1)]. The default is 50.
    k_fa : float, optional
        LCFA uptake rate constant [d^(-1)]. The default is 6.
    k_c4 : float, optional
        Butyrate or valerate uptake rate constant [d^(-1)]. The default is 20.
    k_pro : float, optional
        Propionate uptake rate constant [d^(-1)]. The default is 13.
    k_ac : float, optional
        Acetate uptake rate constant [d^(-1)]. The default is 8.
    k_h2 : float, optional
        H2 uptake rate constant [d^(-1)]. The default is 35.
    K_su : float, optional
        Half saturation coefficient of sugar uptake [kg COD/m3]. 
        The default is 0.5.
    K_aa : float, optional
        Half saturation coefficient of amino acid uptake [kg COD/m3]. 
        The default is 0.3.
    K_fa : float, optional
        Half saturation coefficient of LCFA uptake [kg COD/m3]. 
        The default is 0.4.
    K_c4 : float, optional
        Half saturation coefficient of butyrate or valerate uptake [kg COD/m3]. 
        The default is 0.2.
    K_pro : float, optional
        Half saturation coefficient of propionate uptake [kg COD/m3]. 
        The default is 0.1.
    K_ac : float, optional
        Half saturation coefficient of acetate uptake [kg COD/m3]. 
        The default is 0.15.
    K_h2 : float, optional
        Half saturation coefficient of H2 uptake [kg COD/m3]. 
        The default is 7e-6.
    b_su : float, optional
        Decay rate constant of sugar-uptaking biomass [d^(-1)]. 
        The default is 0.02.
    b_aa : float, optional
        Decay rate constant of amino-acid-uptaking biomass [d^(-1)]. 
        The default is 0.02.
    b_fa : float, optional
        Decay rate constant of LCFA-uptaking biomass [d^(-1)].
        The default is 0.02.
    b_c4 : float, optional
        Decay rate constant of valerate- or butyrate-uptaking biomass [d^(-1)]. 
        The default is 0.02.
    b_pro : float, optional
        Decay rate constant of propionate-uptaking biomass [d^(-1)]. 
        The default is 0.02.
    b_ac : float, optional
        Decay rate constant of acetate-uptaking biomass [d^(-1)]. 
        The default is 0.02.
    b_h2 : float, optional
        Decay rate constant of H2-uptaking biomass [d^(-1)]. The default is 0.02.
    KI_h2_fa : float, optional
        H2 inhibition coefficient for LCFA uptake [kg COD/m3]. The default is 5e-6.
    KI_h2_c4 : float, optional
        H2 inhibition coefficient for butyrate or valerate uptake [kg COD/m3]. 
        The default is 1e-5.
    KI_h2_pro : float, optional
        H2 inhibition coefficient for propionate uptake [kg COD/m3]. 
        The default is 3.5e-6.
    KI_nh3 : float, optional
        Free ammonia inhibition coefficient for acetate uptake [M]. 
        The default is 1.8e-3.
    KS_IN : float, optional
        Inorganic nitrogen (nutrient) inhibition coefficient for soluble 
        substrate uptake [M]. The default is 1e-4.
    pH_limits_aa : 2-tuple, optional
        Lower and upper limits of pH inhibition for acidogens and acetogens, 
        unitless. The default is (4,5.5).
    pH_limits_ac : 2-tuple, optional
        Lower and upper limits of pH inhibition for aceticlastic methanogens, 
        unitless. The default is (6,7).
    pH_limits_h2 : 2-tuple, optional
        Lower and upper limits of pH inhibition for H2-utilizing methanogens, 
        unitless. The default is (5,6).
    T_base : float, optional
        Base temperature for kinetic parameters [K]. The default is 298.15.
    pKa_base : iterable[float], optional
        pKa (equilibrium coefficient) values of acid-base pairs at the base 
        temperature, unitless, following the order of `ADM1._acid_base_pairs`.
        The default is [14, 9.25, 6.35, 4.76, 4.88, 4.82, 4.86].
    Ka_dH : iterable[float], optional
        Heat of reaction of each acid-base pair at base temperature [J/mol], 
        following the order of `ADM1._acid_base_pairs`. The default is 
        [55900, 51965, 7646, 0, 0, 0, 0].
    kLa : float, optional
        Liquid-gas mass transfer coefficient [d^(-1)]. The default is 200.
    K_H_base : iterable[float], optional
        Henry's Law coefficients of biogas species at the base temperature 
        [M dissolved in liquid/bar]. Follows the order of `ADM1._biogas_IDs`. 
        The default is [7.8e-4, 1.4e-3, 3.5e-2].
    K_H_dH : iterable[float], optional
        Heat of reaction of liquid-gas transfer of biogas species [J/mol]. 
        Follows the order of `ADM1._biogas_IDs`. The default is 
        [-4180, -14240, -19410].
    
    Examples
    --------
    >>> from qsdsan import processes as pc
    >>> cmps = pc.create_adm1_cmps()
    >>> adm1 = pc.ADM1()
    >>> adm1.show()
    ADM1([disintegration, hydrolysis_carbs, hydrolysis_proteins, hydrolysis_lipids, uptake_sugars, uptake_amino_acids, uptake_LCFA, uptake_valerate, uptake_butyrate, uptake_propionate, uptake_acetate, uptake_h2, decay_Xsu, decay_Xaa, decay_Xfa, decay_Xc4, decay_Xpro, decay_Xac, decay_Xh2, h2_transfer, ch4_transfer, IC_transfer])
    
    References
    ----------
    .. [1] Batstone, D. J.; Keller, J.; Angelidaki, I.; Kalyuzhnyi, S. V; 
        Pavlostathis, S. G.; Rozzi, A.; Sanders, W. T. M.; Siegrist, H.; 
        Vavilin, V. A. The IWA Anaerobic Digestion Model No 1 (ADM1). 
        Water Sci. Technol. 2002, 45 (10), 65–73.
    .. [2] Rosen, C.; Jeppsson, U. Aspects on ADM1 Implementation within 
        the BSM2 Framework; Lund, 2006.
    """

    _stoichio_params = ('f_ch_xc', 'f_pr_xc', 'f_li_xc', 'f_xI_xc', 'f_sI_xc',
                        'f_fa_li', 'f_bu_su', 'f_pro_su', 'f_ac_su', 'f_h2_su',
                        'f_va_aa', 'f_bu_aa', 'f_pro_aa', 'f_ac_aa', 'f_h2_aa',
                        'f_ac_fa', 'f_h2_fa', 'f_pro_va', 'f_ac_va', 'f_h2_va',
                        'f_ac_bu', 'f_h2_bu', 'f_ac_pro', 'f_h2_pro',
                        'Y_su', 'Y_aa', 'Y_fa', 'Y_c4', 'Y_pro', 'Y_ac', 'Y_h2')
    _kinetic_params = ('rate_constants', 'half_sat_coeffs', 'pH_ULs', 'pH_LLs',
                       'KS_IN', 'KI_nh3', 'KIs_h2',
                       'Ka_base', 'Ka_dH', 'K_H_base', 'K_H_dH', 'kLa',
                       'T_base', 'components', 'root')
    _acid_base_pairs = (('H+', 'OH-'), ('NH4+', 'NH3'), ('CO2', 'HCO3-'),
                        ('HAc', 'Ac-'), ('HPr', 'Pr-'),
                        ('HBu', 'Bu-'), ('HVa', 'Va-'))
    _biogas_IDs = ('S_h2', 'S_ch4', 'S_IC')
    _biomass_IDs = ('X_su', 'X_aa', 'X_fa', 'X_c4', 'X_pro', 'X_ac', 'X_h2')

    def __new__(cls, components=None, path=None, N_xc=2.686e-3, N_I=4.286e-3, N_aa=7e-3,
                f_ch_xc=0.2, f_pr_xc=0.2, f_li_xc=0.3, f_xI_xc=0.2,
                f_fa_li=0.95, f_bu_su=0.13, f_pro_su=0.27, f_ac_su=0.41,
                f_va_aa=0.23, f_bu_aa=0.26, f_pro_aa=0.05, f_ac_aa=0.4,
                f_ac_fa=0.7, f_pro_va=0.54, f_ac_va=0.31, f_ac_bu=0.8, f_ac_pro=0.57,
                Y_su=0.1, Y_aa=0.08, Y_fa=0.06, Y_c4=0.06, Y_pro=0.04, Y_ac=0.05, Y_h2=0.06,
                q_dis=0.5, q_ch_hyd=10, q_pr_hyd=10, q_li_hyd=10,
                k_su=30, k_aa=50, k_fa=6, k_c4=20, k_pro=13, k_ac=8, k_h2=35,
                K_su=0.5, K_aa=0.3, K_fa=0.4, K_c4=0.2, K_pro=0.1, K_ac=0.15, K_h2=7e-6,
                b_su=0.02, b_aa=0.02, b_fa=0.02, b_c4=0.02, b_pro=0.02, b_ac=0.02, b_h2=0.02,
                KI_h2_fa=5e-6, KI_h2_c4=1e-5, KI_h2_pro=3.5e-6, KI_nh3=1.8e-3, KS_IN=1e-4,
                pH_limits_aa=(4,5.5), pH_limits_ac=(6,7), pH_limits_h2=(5,6),
                T_base=298.15, pKa_base=[14, 9.25, 6.35, 4.76, 4.88, 4.82, 4.86],
                Ka_dH=[55900, 51965, 7646, 0, 0, 0, 0],
                kLa=200, K_H_base=[7.8e-4, 1.4e-3, 3.5e-2],
                K_H_dH=[-4180, -14240, -19410],
                **kwargs):
        
        cmps = _load_components(components)
        cmps.X_c.i_N = round(N_xc * N_mw, 4)
        cmps.X_I.i_N = cmps.S_I.i_N = round(N_I * N_mw, 4)
        cmps.S_aa.i_N = cmps.X_pr.i_N = round(N_aa * N_mw, 4)
        # cmps.X_c.i_N = N_xc * N_mw
        # cmps.X_I.i_N = cmps.S_I.i_N = N_I * N_mw
        # cmps.S_aa.i_N = cmps.X_pr.i_N = N_aa * N_mw

        if not path: path = _path
        self = Processes.load_from_file(path,
                                        components=cmps,
                                        conserved_for=('C', 'N'),
                                        parameters=cls._stoichio_params,
                                        compile=False)

        gas_transfer = []
        for i in cls._biogas_IDs:
            new_p = Process('%s_transfer' % i.lstrip('S_'),
                            reaction={i:-1},
                            ref_component=i,
                            conserved_for=(),
                            parameters=())
            gas_transfer.append(new_p)
        self.extend(gas_transfer)
        self.compile(to_class=cls)

        stoichio_vals = (f_ch_xc, f_pr_xc, f_li_xc, f_xI_xc, 1.0-f_ch_xc-f_pr_xc-f_li_xc-f_xI_xc,
                         f_fa_li, f_bu_su, f_pro_su, f_ac_su, 1.0-f_bu_su-f_pro_su-f_ac_su,
                         f_va_aa, f_bu_aa, f_pro_aa, f_ac_aa, 1.0-f_va_aa-f_bu_aa-f_pro_aa-f_ac_aa,
                         f_ac_fa, 1.0-f_ac_fa, f_pro_va, f_ac_va, 1.0-f_pro_va-f_ac_va,
                         f_ac_bu, 1.0-f_ac_bu, f_ac_pro, 1.0-f_ac_pro,
                         Y_su, Y_aa, Y_fa, Y_c4, Y_pro, Y_ac, Y_h2)
        pH_LLs = np.array([pH_limits_aa[0]]*6 + [pH_limits_ac[0], pH_limits_h2[0]])
        pH_ULs = np.array([pH_limits_aa[1]]*6 + [pH_limits_ac[1], pH_limits_h2[1]])
        ks = np.array((q_dis, q_ch_hyd, q_pr_hyd, q_li_hyd,
                       k_su, k_aa, k_fa, k_c4, k_c4, k_pro, k_ac, k_h2,
                       b_su, b_aa, b_fa, b_c4, b_pro, b_ac, b_h2))
        Ks = np.array((K_su, K_aa, K_fa, K_c4, K_c4, K_pro, K_ac, K_h2))
        KIs_h2 = np.array((KI_h2_fa, KI_h2_c4, KI_h2_c4, KI_h2_pro))
        K_H_base = np.array(K_H_base)
        K_H_dH = np.array(K_H_dH)
        Ka_base = np.array([10**(-pKa) for pKa in pKa_base])
        Ka_dH = np.array(Ka_dH)
        root = TempState()
        dct = self.__dict__
        dct.update(kwargs)

        self.set_rate_function(rhos_adm1)
        dct['_parameters'] = dict(zip(cls._stoichio_params, stoichio_vals))
        self.rate_function._params = dict(zip(cls._kinetic_params,
                                              [ks, Ks, pH_ULs, pH_LLs, KS_IN*N_mw,
                                               KI_nh3, KIs_h2, Ka_base, Ka_dH,
                                               K_H_base, K_H_dH, kLa,
                                               T_base, self._components, root]))

        dct['solve_pH'] = solve_pH
        dct['dydt_Sh2_AD'] = dydt_Sh2_AD
        dct['grad_dydt_Sh2_AD'] = grad_dydt_Sh2_AD
        return self

    def set_pKas(self, pKas):
        '''Set the pKa values of the acid-base reactions at the base temperature.'''
        if len(pKas) != 7:
            raise ValueError(f'pKas must be an array of 7 elements, one for each '
                             f'acid-base pair, not {len(pKas)} elements.')
        dct = self.rate_function._params
        dct['Ka_base'] = np.array([10**(-pKa) for pKa in pKas])

    def _find_index(self, process):
        isa = isinstance
        if isa(process, int): return process
        elif isa(process, str): return self.index(process)
        elif isa(process, Process): return self.index(process.ID)
        else: raise TypeError(f'must input an int or str or :class:`Process`, '
                              f'not {type(process)}')

    def set_rate_constant(self, k, process):
        '''Set the reaction rate constant [d^(-1)] for a process given its ID.'''
        i = self._find_index(process)
        self.rate_function._params['rate_constants'][i] = k

    def set_half_sat_K(self, K, process):
        '''Set the substrate half saturation coefficient [kg/m3] for a process given its ID.'''
        i = self._find_index(process)
        self.rate_function._params['half_sat_coeffs'][i-4] = K

    def set_pH_inhibit_bounds(self, process, lower=None, upper=None):
        '''Set the upper and/or lower limit(s) of pH inhibition [unitless] for a process given its ID.'''
        i = self._find_index(process)
        dct = self.rate_function._params
        if lower is None: lower = dct['pH_LLs'][i-4]
        else: dct['pH_LLs'][i-4] = lower
        if upper is None: upper = dct['pH_ULs'][i-4]
        else: dct['pH_ULs'][i-4] = upper
        if lower >= upper:
            raise ValueError(f'lower limit for pH inhibition of {process} must '
                             f'be lower than the upper limit, not {[lower, upper]}')

    def set_h2_inhibit_K(self, KI, process):
        '''Set the H2 inhibition coefficient [kg/m3] for a process given its ID.'''
        i = self._find_index(process)
        self.rate_function._params['KIs_h2'][i-6] = KI

    def set_KS_IN(self, K):
        '''Set inhibition coefficient for inorganic nitrogen as a secondary
        substrate [M nitrogen].'''
        self.rate_function._params['KS_IN'] = K * N_mw

    def set_KI_nh3(self, K):
        '''Set inhibition coefficient for free ammonia [M].'''
        self.rate_function._params['KI_nh3'] = K

    def set_parameters(self, **parameters):
        '''Set values to stoichiometric parameters in `ADM1._stoichio_params`.'''
        non_stoichio = {}
        for k,v in parameters.items():
            if k in self._stoichio_params:
                if v >= 0 : self._parameters[k] = v
                else: raise ValueError(f'{k} must >= 0, not {v}')
            else: non_stoichio[k] = v
        if non_stoichio:
            warn(f'ignored value setting for non-stoichiometric parameters {non_stoichio}')
        self.check_stoichiometric_parameters()
        if self._stoichio_lambdified is not None:
            self.__dict__['_stoichio_lambdified'] = None

    def check_stoichiometric_parameters(self):
        '''Check whether product COD fractions sum up to 1 for each process.'''
        stoichio = self.parameters
        subst = ('xc', 'su', 'aa', 'fa', 'va', 'bu', 'pro')
        for s in subst:
            f_tot = sum([stoichio[k] for k in self._stoichio_params[:-7] \
                         if k.endswith(s)])
            if f_tot != 1:
                raise ValueError(f"the sum of 'f_()_{s}' values must equal 1")<|MERGE_RESOLUTION|>--- conflicted
+++ resolved
@@ -275,21 +275,10 @@
     if S_va > 0: rhos[7] *= 1/(1+S_bu/S_va)
     if S_bu > 0: rhos[8] *= 1/(1+S_va/S_bu)
 
-<<<<<<< HEAD
-    #h = brenth(acid_base_rxn, 1e-14, 1.0,
-    #        args=(weak_acids, Ka),
-    #        xtol=1e-12, maxiter=100)
-    h = 10**(-7.46)
-
-    nh3 = Ka[1] * weak_acids[2] / (Ka[1] + h)
-    co2 = weak_acids[3] - Ka[2] * weak_acids[3] / (Ka[2] + h)
-    biogas_S[-1] = co2 / unit_conversion[9]
-=======
     if h is None: h = solve_pH(state_arr, Ka, unit_conversion)
     nh3 = S_IN * unit_conversion[10] * Ka[1] / (Ka[1] + h)
     co2 = state_arr[9] * h / (Ka[2] + h)
     biogas_S[-1] = co2
->>>>>>> d54b975c
     
     Iph = Hill_inhibit(h, pH_ULs, pH_LLs)
     Iin = substr_inhibit(S_IN, KS_IN)
