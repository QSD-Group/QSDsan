--- conflicted
+++ resolved
@@ -535,11 +535,7 @@
     Q : float
         Flow rate of the fluid, [ft3/s] (cfs).
     v : float
-<<<<<<< HEAD
         Minumum permissible velocity of the fluid, [ft/s].
-=======
-        Minimum permissible velocity of the fluid, [ft/s].
->>>>>>> 43a0d3c8
 
     Returns
     -------
