# -*- coding: utf-8 -*-
'''
QSDsan: Quantitative Sustainable Design for sanitation and resource recovery systems

This module is developed by:
    Joy Zhang <joycheung1994@gmail.com>

Part of this module is based on the Thermosteam package:
https://github.com/BioSTEAMDevelopmentGroup/thermosteam

This module is under the University of Illinois/NCSA Open Source License.
Please refer to https://github.com/QSD-Group/QSDsan/blob/main/LICENSE.txt
for license details.
'''

from warnings import warn
from . import Component, Components
from .utils import load_data, get_stoichiometric_coeff
from thermosteam.utils import chemicals_user, read_only
from thermosteam import settings
from sympy import symbols, Matrix, simplify, lambdify
from sympy.parsing.sympy_parser import parse_expr
import numpy as np
import pandas as pd

__all__ = ('DynamicParameter', 'Kinetics', 'MultiKinetics',
           'Process', 'Processes', 'CompiledProcesses', )

_load_components = settings.get_default_chemicals

class UndefinedProcess(AttributeError):
    '''AttributeError regarding undefined Component objects.'''
    def __init__(self, ID):
        super().__init__(repr(ID))

#%%
class DynamicParameter:
    """
    Create a :class:`DynamicParameter` object which defines a parameter
    in a :class:`Process`'s stoichiometry that dynamically depends on the state
    variables.

    Parameters
    ----------
    symbol : str
        The symbol of the dynamic parameter in the stoichiometric coefficient.
    function : Callable or float or int, optional
        The function that returns the value of the dynamic parameter when given
        the array of state variables and additional parameters as positional
        arguments. The default is None.
    params : dict, optional
        Additional parameters input to the function for the calculation of the
        dynamic parameters. The default is {}.

    Examples
    --------
    None.

    """
    def __init__(self, symbol, function=None, params={}):
        self.symbol = symbol
        self.function = function
        self._params = params

    @property
    def symbol(self):
        '''[sympy.Symbol] Symbol of the dynamic parameter in stoichiometric coefficients.'''
        return self._symbol
    @symbol.setter
    def symbol(self, s):
        self._symbol = symbols(s)

    @property
    def function(self):
        '''[Callable] Function that evaluates the dynamic parameter.'''
        return self._function

    @function.setter
    def function(self, f):
        if callable(f):
            nargs = f.__code__.co_argcount
            if nargs > 2:
                raise ValueError(f'function for the {self.__repr__()} must take '
                                 f'at most 2 positional arguments: an array '
                                 f'of state variables and a dictionary of parameters, '
                                 f'not {nargs} positional arguments.')
            elif nargs == 0:
                self._function = lambda state_arr, params: f()
            elif nargs == 1:
                self._function = lambda state_arr, params: f(state_arr)
            else:
                self._function = f
        elif isinstance(f, (float, int)):
            self._function = lambda state_arr, params: f
        elif f is None:
            self._function = lambda state_arr, params: None
        else:
            raise TypeError(f'function must be a callable or a float or int, if not None, '
                            f'not {type(f)}')

    @property
    def params(self):
        '''[dict] Additional parameters input to the function.'''
        return self._params

    def set_params(self, **params):
        '''
        Set values for the parameters needed for the evaluation of the dynamic parameter.

        Parameters
        ----------
        **params : float or int
            Parameters and values.
        '''
        self._params.update(params)

    def __call__(self, state_arr):
        '''Return the evaluated dynamic parameter when given an array of state variables.'''
        return self.function(state_arr, self.params)

    def __repr__(self):
        return f'<DynamicParameter: {str(self.symbol)}>'

#%%
class Kinetics(DynamicParameter):
    """
    Create a :class:`Kinetics` object which defines a :class:`Process` object's
    kinetic rate. It is a subclass of :class:`DynamicParameter`.

    Parameters
    ----------
    process : :class:`Process`
        The process that features this kinetics.
    function : Callable or float or int, optional
        The function that evaluates the kinetic rate of reaction when given
        the array of state variables and additional parameters as positional
        arguments. The default is None.
    params : dict, optional
        Additional parameters input to the function for the calculation of the
        kinetic rate of reaction. The default is {}.

    Examples
    --------
    None.

    """

    def __init__(self, process, function=None, params={}):
        super().__init__(symbol=f'rho_{process.ID}', function=function,
                         params=params)
        self.process = process

    # @property
    # def process(self):
    #     '''[:class:`Process`] The process whose reaction rate is defined by this Kinetics object.'''
    #     return self._process
    # @process.setter
    # def process(self, pc):
    #     if not isinstance(pc, Process):
    #         raise TypeError(f'processes must be of type `Process`, not {type(pc)}')
    #     self._process = pc

    def copy(self, new_process=None):
        '''Return a copy.'''
        pc = new_process or self.process
        copy = object.__new__(Kinetics, process=pc,
                              function=self.function,
                              params=self.params)
        for attr, v in self.__dict__.items():
            if attr not in ('_process', '_function', '_params'):
                setattr(copy, attr, v)
        return copy

    def __repr__(self):
        return f'<Kinetics: {self.process.ID}>'

class MultiKinetics:
    """
    Create a :class:`MultiKinetics` object which defines a :class:`Processes` object's
    kinetic rates.

    Parameters
    ----------
    processes : :class:`Processes`
        The process that features this kinetics.
    function : Callable or Iterable[float or int], optional
        The function that returns the array of kinetic rates of the processes when
        given the array of state variables and additional parameters as positional
        arguments. The default is None.
    params : dict, optional
        Additional parameters input to the function for the calculation of the
        kinetic rates. The default is {}.

    Examples
    --------
    None.

    """
    def __init__(self, processes, function=None, params={}):
        self.processes = processes
        self.function = function
        self._params = params

    # @property
    # def processes(self):
    #     '''[:class:`Processes`] The process whose reaction rate is defined
    #     by this Kinetics object.'''
    #     return self._processes
    # @processes.setter
    # def processes(self, pc):
    #     if not isinstance(pc, (Processes, CompiledProcesses)):
    #         raise TypeError(f'processes must be of type `Processes` or '
    #                         f'`CompiledProcesses`, not {type(pc)}')
    #     self._processes = pc

    @property
    def function(self):
        '''[Callable] Function that evaluates the kinetic rates.'''
        return self._function

    @function.setter
    def function(self, f):
        if callable(f):
            nargs = f.__code__.co_argcount
            if nargs > 2:
                raise ValueError(f'function for the {self.__repr__()} must take '
                                 f'at most 2 positional arguments: an array '
                                 f'of state variables and a dictionary of parameters, '
                                 f'not {nargs} positional arguments.')
            elif nargs == 0:
                self._function = lambda state_arr, params: f()
            elif nargs == 1:
                self._function = lambda state_arr, params: f(state_arr)
            else:
                self._function = f
        elif f is None:
            self._function = self._collect_kinetics()
        else:
            try: f = np.array(f, dtype=float)
            except TypeError:
                raise TypeError(f'function must be a callable or an array '
                                f'of length {len(self.processes)}, if not None, '
                                f'not {type(f)}')
            if f.shape == (len(self.processes),):
                self._function = lambda state_arr, params: f
            else:
                raise ValueError(f'function, if provided as an array, '
                                f'must have equal length as {self.processes}, '
                                f'not of shape {f.shape}')

    def _collect_kinetics(self):
        pcs = self.processes
        if any([pc.rate_function == None for pc in pcs]): return None
        rho_arr = np.empty(len(pcs))
        def f(state_arr, params):
            rho_arr[:] = [p.rate_function.function(state_arr,
                                                   {**p.rate_function.params, **params})
                          for p in pcs]
            return rho_arr
        return f

    @property
    def params(self):
        '''[dict] Additional parameters input to the function.'''
        return self._params

    def set_params(self, **params):
        '''
        Set values for the parameters needed for the evaluation of the kinetic rates.

        Parameters
        ----------
        **params : float or int
            Parameters and values.
        '''
        self._params.update(params)

    def __call__(self, state_arr):
        '''Return the evaluated array of kinetic rates when given
        an array of state variables.'''
        #!!! consider allow function to return multiple outputs including rho values,
        # updated parameter value, and/or intermediate variables that are useful but
        # don't need integration
        return self.function(state_arr, self.params)

    def __repr__(self):
        return f'<MultiKinetics({[p.ID for p in self.processes]})>'

#%%
@chemicals_user
class Process:
    """
    Create a :class:`Process` object which defines a stoichiometric process and its kinetics.
    A :class:`Process` object is capable of reacting the component flow rates of a :class:`WasteStream`
    object.

    Parameters
    ----------
    ID : str
        A unique identification.
    reaction : dict, str, or numpy.ndarray
        A dictionary of stoichiometric coefficients with component IDs as
        keys, or a numeric array of stoichiometric coefficients, or a string
        of a stoichiometric equation written as:
        i1 R1 + ... + in Rn -> j1 P1 + ... + jm Pm.
        Stoichiometric coefficients can be symbolic or numerical.
        Unknown stoichiometric coefficients to solve for should be expressed as "?".
    ref_component : str
        ID of the reference :class:`Component` object of the process rate.
    rate_equation : str, optional
        The kinetic rate equation of the process. The default is None.
    components=None : class:`CompiledComponents`, optional
        Components corresponding to each entry in the stoichiometry array,
        defaults to all components set in the system (i.e., through :func:`set_thermo`).
    conserved_for : tuple[str], optional
        Materials subject to conservation rules, must be an 'i\_' attribute of
        the components. The default is ("COD", "N", "P", "charge").
    parameters : Iterable[str], optional
        Symbolic parameters in stoichiometry coefficients (both constant and dynamic)
        and/or rate equation. The default is None.

    Examples
    --------
    To create a :class:`Process` object, basic information including stoichiometry,
    and reference component must be specified. Unknown stoichiometric coefficients
    can be solved automatically based on conservation of materials.

    >>> import qsdsan as qs
    >>> cmps = qs.processes.create_asm1_cmps()
    >>> pc1 = qs.Process(ID='aerobic_hetero_growth',
    ...                  reaction='[1/Y_H]S_S + [1-1/Y_H]S_O + [?]S_NH + [?]S_ALK -> X_BH',
    ...                  ref_component='X_BH',
    ...                  rate_equation='mu_H*S_S/(K_S+S_S)*S_O/(K_O_H+S_O)*S_NH/(K_NH+S_NH)*X_BH',
    ...                  conserved_for=('COD', 'N', 'charge'),
    ...                  parameters=('Y_H', 'mu_H', 'K_S', 'K_O_H', 'K_NH'))
    >>> pc1.show()
    Process: aerobic_hetero_growth
    [stoichiometry]      S_S: -1/Y_H
                         X_BH: 1.00
                         S_O: -1.0 + 1/Y_H
                         S_NH: -0.0860
                         S_ALK: -0.0737
    [reference]          X_BH
    [rate equation]      S_NH*S_O*S_S*X_BH*mu_H/((K_N...
    [parameters]         Y_H: Y_H
                         mu_H: mu_H
                         K_S: K_S
                         K_O_H: K_O_H
                         K_NH: K_NH
    [dynamic parameters]

    If all stoichiometric coefficients and relevant parameters are specified, one can also
    check if materials are conserved. No returns when all materials are conserved.

    >>> pc2 = qs.Process(ID='hydrolysis',
    ...                  reaction={'S_S':1, 'X_S':-1},
    ...                  ref_component='S_S',
    ...                  rate_equation='k_h*X_S/(K_X*X_BH+X_S)*(S_O/(K_O_H+S_O)+eta_h*K_O_H/(K_O_H+S_O)*S_NO/(K_NO+S_NO))*X_BH',
    ...                  conserved_for=(),
    ...                  parameters=('k_h', 'K_X', 'K_O_H', 'eta_h', 'K_NO'))
    >>> pc2.show()
    Process: hydrolysis
    [stoichiometry]      S_S: 1
                         X_S: -1
    [reference]          S_S
    [rate equation]      X_BH*X_S*k_h*(K_O_H*S_NO*eta...
    [parameters]         k_h: k_h
                         K_X: K_X
                         K_O_H: K_O_H
                         eta_h: eta_h
                         K_NO: K_NO
    [dynamic parameters]

    >>> pc2.conserved_for = ('COD', 'N')
    >>> pc2.check_conservation()

    Raise warning when materials are not strictly conserved based on the given
    stoichiometric coefficients with defined parameters. An error will be raised
    instead for stoichiometric coefficients that are purely numerical.

    >>> pc3 = qs.Process(ID='decay_hetero',
    ...                  reaction='X_BH -> [f_P]X_P + [1-f_P]X_S + [0.05-0.05*f_P]X_ND',
    ...                  ref_component='X_BH',
    ...                  rate_equation='b_H*X_BH',
    ...                  conserved_for=('COD', 'N'),
    ...                  parameters=('f_P', 'b_H'))
    >>> pc3.check_conservation() # doctest: +SKIP
    UserWarning: The following materials aren't strictly conserved by the stoichiometric coefficients.
    A positive value means the material is created, a negative value means the material is destroyed:
      N: 0.01*f_P - 0.036

    Parameter values can be set. Changes will be reflected in the stoichiometry
    and/or the rate equation:

    >>> pc2.set_parameters(eta_h = 0.8)
    >>> pc2.parameters
    {'k_h': k_h, 'K_X': K_X, 'K_O_H': K_O_H, 'eta_h': 0.8, 'K_NO': K_NO}

    >>> str(pc2.rate_equation)
    'X_BH*X_S*k_h*(0.8*K_O_H*S_NO/((K_NO + S_NO)*(K_O_H + S_O)) + S_O/(K_O_H + S_O))/(K_X*X_BH + X_S)'

    An reversed process can be easily created:

    >>> pc2_reversed = pc2.copy('hydrolysis_reversed')
    >>> pc2_reversed.reverse()
    >>> pc2_reversed.show()
    Process: hydrolysis_reversed
    [stoichiometry]      S_S: -1
                         X_S: 1
    [reference]          S_S
    [rate equation]      -X_BH*X_S*k_h*(K_O_H*S_NO*et...
    [parameters]         k_h: k_h
                         K_X: K_X
                         K_O_H: K_O_H
                         eta_h: 0.8
                         K_NO: K_NO
    [dynamic parameters]

    See Also
    --------
    `numpy.isclose <https://numpy.org/doc/stable/reference/generated/numpy.isclose.html>`_ for ``rtol`` and ``atol`` settings.
    """
    def __init__(self, ID, reaction, ref_component, rate_equation=None,
                 components=None, conserved_for=('COD', 'N', 'P', 'charge'),
                 parameters=()):
        self._ID = ID
        self._reaction = reaction
        self.components = self._load_chemicals(components)
        self._ref_component = ref_component
        self.conserved_for = conserved_for
        self._parameters = {p: symbols(p) for p in parameters}
        self._stoichiometry = get_stoichiometric_coeff(
            reaction, self._ref_component, self._components, self._conserved_for,
            self.parameters)
        self._parse_rate_eq(rate_equation)
        self._dyn_params={}
        self.rate_function=None

    def get_conversion_factors(self, as_matrix=False):
        '''
        Return conversion factors (i.e., the 'i\_' attributes of the components)
        as a numpy.ndarray or a SymPy Matrix.
        '''
        conserved_for = self._conserved_for
        if conserved_for:
            cmps = self._components
            getfield = getattr
            arr = np.array([getfield(cmps, f'i_{x}') for x in conserved_for])
            if as_matrix: return Matrix(arr.tolist())
            return arr
        else: return None

    def check_conservation(self, rtol=1e-5, atol=1e-8):
        '''
        Check conservation of materials (based on the rules set in the `conserved_for` attribute)
        given purely numerical stoichiometric coefficients or stoichiometric coefficients
        with defined parameters.

        No return indicates that all rules are satisfied.

        Parameters
        ----------
        rtol : float
            Relative tolerance. Only applicable to purely numerical coefficients.
        atol : float
            Absolute tolerance. Only applicable to purely numerical coefficients.

        See Also
        --------
        `numpy.isclose <https://numpy.org/doc/stable/reference/generated/numpy.isclose.html>`_ for ``rtol`` and ``atol`` settings.
        '''
        isa = isinstance
        v = self._stoichiometry
        ic = self.get_conversion_factors()
        if isa(v, np.ndarray):
            if ic is None: # no `conserved_for` attribute
                warn('No available `conserved_for` attributes, cannot check conservation.')
                return
            ic_dot_v = ic @ v
            ic_dot_v = np.array([ic_dot_v]) if ic_dot_v.size==1 else ic_dot_v
            conserved_arr = np.isclose(ic_dot_v, np.zeros(ic_dot_v.shape), rtol=rtol, atol=atol)
            conserved_arr = np.array([conserved_arr]) if conserved_arr.size==1 else conserved_arr
            if not conserved_arr.all():
                materials = self._conserved_for
                unconserved = [(materials[i], ic_dot_v[i]) for i, conserved in enumerate(conserved_arr) if not conserved]
                raise RuntimeError("The following materials are unconserved by the "
                                   "stoichiometric coefficients. A positive value "
                                   "means the material is created, a negative value "
                                   "means the material is destroyed:\n "
                                   + "\n ".join([f"{material}: {value:.2f}" for material, value in unconserved]))
        elif isa(v, list):
            if ic is None:
                warn('No available `conserved_for` attributes, cannot check conservation.')
                return
            ic_dot_v = list(simplify(ic * Matrix(v)))
            materials = self._conserved_for
            unconserved = [(materials[i], prod) for i, prod in enumerate(ic_dot_v) if prod != 0]
            if len(unconserved) > 0:
                warn("The following materials aren't strictly conserved by the "
                     "stoichiometric coefficients. A positive value "
                     "means the material is created, a negative value "
                     "means the material is destroyed:\n "
                     + "\n ".join([f"{material}: {value}" for material, value in unconserved]))
        else:
            raise RuntimeError("Can only check conservations with purely numerical "
                               "stoichiometric coefficients or coefficients with defined parameters.")

    def reverse(self):
        '''Reverse the process as to flip the signs of stoichiometric coefficients of all components.'''
        if isinstance(self._stoichiometry, np.ndarray):
            self._stoichiometry = -self._stoichiometry
        else:
            self._stoichiometry = [-v for v in self._stoichiometry]
        if self._rate_equation:
            self._rate_equation = -self._rate_equation
        self._rate_function = None

    @property
    def ID(self):
        '''[str] A unique identification.'''
        return self._ID
    @ID.setter
    def ID(self, ID):
        self._ID = ID

    @property
    def reaction(self):
        '''
        [dict, str, or numpy.ndarray]

        A dictionary of stoichiometric coefficients with component IDs as
        keys, or a numeric array of stoichiometric coefficients, or a string
        of a stoichiometric equation written as:
        i1 R1 + ... + in Rn -> j1 P1 + ... + jm Pm.
        Stoichiometric coefficients can be symbolic or numerical.
        Unknown stoichiometric coefficients to solve for should be expressed as "?".
        '''
        return self._reaction
    @reaction.setter
    def reaction(self, rxn):
        self._reaction = rxn
        if rxn:
            self._stoichiometry = get_stoichiometric_coeff(
                rxn, self._ref_component, self._components, self._conserved_for, self._parameters)

    @property
    def ref_component(self):
        '''
        [str] ID of the reference component.

        .. note::

            When a new value is assigned, all stoichiometric coefficient will be
            normalized so that the new stoichiometric coefficient of the new reference
            component is 1 or -1. The rate equation will also be updated automatically.
        '''
        return getattr(self._components, self._ref_component).ID
    @ref_component.setter
    def ref_component(self, ref_cmp):
        if ref_cmp:
            self._ref_component = str(ref_cmp) # in case a component obj is passed
            self._normalize_rate_eq(ref_cmp)
            self._normalize_stoichiometry(ref_cmp)

    @property
    def components(self):
        '''
        [:class:`CompiledComponents`]

        Components corresponding to each entry in the stoichiometry array,
        defaults to all components set in the system (i.e., through :func:`set_thermo`).
        '''
        return self._components
    @components.setter
    def components(self, cmps):
        self._components = _load_components(cmps)

    @property
    def conserved_for(self):
        '''
        [tuple] Materials subject to conservation rules, must have corresponding
        'i\_' attributes for the components.
        '''
        return self._conserved_for
    @conserved_for.setter
    def conserved_for(self, materials):
        get = getattr
        for mat in materials:
            try: get(Component, f'i_{mat}')
            except: raise ValueError(f'Components do not have i_{mat} attribute.')
        self._conserved_for = materials

    @property
    def parameters(self):
        '''[dict] Symbolic parameters in stoichiometric coefficients (both
        constant and dynamic) and/or rate equation.'''
        return self._parameters

    def append_parameters(self, *new_pars):
        '''Append new symbolic parameters'''
        for p in new_pars:
            self._parameters[p] = symbols(p)

    def set_parameters(self, **parameters):
        '''
        Set values for symbolic stoichiometric and/or kinetic parameters.

        Parameters
        ----------
        **parameters : float or int
            Parameters and values.
        '''
        self._parameters.update(parameters)

    def dynamic_parameter(self, function=None, symbol=None, params={}):
        '''Add a function for the evaluation of a dynamic parameter in the
        stoichiometry of the process. Creates a :class:`DynamicParameter` object.'''
        if symbol:
            if symbol not in self.parameters.keys():
                warn(f'new symbolic parameter {symbol} added.')
                self.append_parameters(symbol)
            if not function:
                return lambda f: self.dynamic_parameter(f, symbol, params=params)
            dp = DynamicParameter(symbol, function, params)
            self._dyn_params[symbol] = dp
            return dp

    @property
    def stoichiometry(self):
        '''[dict] Non-zero stoichiometric coefficients.'''
        allcmps = dict(zip(self._components.IDs, self._stoichiometry))
        active_cmps = {k:v for k,v in allcmps.items() if v != 0}
        isa = isinstance
        if isa(self._stoichiometry, list):
            active_cmps = {k:v.subs(self._parameters) \
                           if not isa(v, (float, int)) else v \
                               for k,v in active_cmps.items()}
        return active_cmps

    @property
    def rate_equation(self):
        '''
        [SymPy expression] Kinetic rate equation of the process. Also the rate in
        which the reference component is reacted or produced in the process. Kinetic
        parameters in the equation are replaced with their assigned values.
        '''
        if self._rate_equation:
            return self._rate_equation.subs(self._parameters)

    def kinetics(self, function=None, parameters={}):
        '''Add a function for the evaluation of the kinetic rate of the process.
        Creates a :class:`Kinetics` object.'''
        if not function:
            return lambda f: self.kinetics(f, parameters=parameters)
        else:
            self._rate_function = Kinetics(self, function, parameters)

    @property
    def rate_function(self):
        '''[:class:`Kinetics`] The function to evaluate the kinetic rate of the process.'''
        if self._rate_function is None and self._rate_equation:
            self._rate_eq2func()
        return self._rate_function
    @rate_function.setter
    def rate_function(self, k):
        if k is None:
            self._rate_function = None
        elif isinstance(k, Kinetics):
            if k.process is self:
                self._rate_function = k
            else:
                warn(f'attempted to use {k.__repr__()} for Process: {self.ID}. '
                     f'A copy was created instead.')
                self._rate_function = k.copy(self)
        elif callable(k):
            self.kinetics(function=k)
        else:
            raise TypeError(f'rate_function must be a `Kinetics` object, or '
                            f'a function that takes exactly 1 input argument '
                            f'(i.e., an array of state variables), or None, '
                            f'not {type(k)}')

    def _parse_rate_eq(self, eq):
        if eq is not None:
            state_symbols = {c: symbols(c) for c in self._components.IDs}
            params = self._parameters
            self._rate_equation = parse_expr(str(eq), {**state_symbols, **params})
        else: self._rate_equation = None

    def _rate_eq2func(self):
        var_kw = self._components.IDs
        var = list(symbols(var_kw)) + [symbols(p) for p in self._parameters.keys()]
<<<<<<< HEAD
        # var = list(symbols(self._components.IDs+('Q',))) \
        #     + [symbols(p) for p in self._parameters.keys()]
=======
>>>>>>> b973f6c4
        lamb = lambdify(var, self._rate_equation, 'numpy')
        def f(state_arr, params={}):
            states = dict(zip(var_kw, state_arr))
            return lamb(**states, **params)
<<<<<<< HEAD
            # return lamb(*state_arr, **params)
=======
>>>>>>> b973f6c4
        self.kinetics(function=f, parameters=self.parameters)

    def _normalize_stoichiometry(self, new_ref):
        isa = isinstance
        new_ref = str(new_ref)
        stoich = self._stoichiometry
        factor = abs(stoich[self._components.index(new_ref)])
        if isa(self._stoichiometry, np.ndarray):
            stoich /= factor
        elif isa(stoich, list):
            self._stoichiometry = [v/factor for v in stoich]

    def _normalize_rate_eq(self, new_ref):
        if self._rate_equation:
            factor = abs(self._stoichiometry[self._components.index(str(new_ref))])
            self._rate_equation *= factor

    def show(self):
        info = f"Process: {self.ID}"
        header = '\n[stoichiometry]'.ljust(22)
        section = []
        for cmp, stoichio in tuple(zip(self._components.IDs, self._stoichiometry)):
            if stoichio != 0:
                if isinstance(stoichio, (int, float)): line = f"{cmp}: {stoichio:.3g}"
                else: line = f"{cmp}: {stoichio.evalf(n=3)}"
                section.append(line)
        info += header + ("\n" + 21*" ").join(section)
        info += '\n[reference]'.ljust(22)+ f"{self.ref_component}"
        line = '\n[rate equation]'.ljust(22) + f"{self._rate_equation}"
        if len(line) > 50: line = line[:50] + '...'
        info += line
        header = '\n[parameters]'.ljust(22)
        section = []
        for k,v in self.parameters.items():
            if isinstance(v, (int, float)): line = f"{k}: {v:.3g}"
            else: line = f"{k}: {v}"
            section.append(line)
        info += header + ("\n" + 21*" ").join(section)
        header = '\n[dynamic parameters]'.ljust(22)
        section = []
        for v in self._dyn_params.values():
            line = v.__repr__()
            section.append(line)
        info += header + ("\n" + 21*" ").join(section)
        print(info)

    _ipython_display_ = show

    def copy(self, new_ID=''):
        '''
        Return a copy of the process with the same attributes (other than `ID`).

        Parameters
        ----------
        new_ID : str
            ID of the new process, will be set to the original process'ID with
            a "_copy" suffix if not provided.
        '''
        cls = self.__class__
        new = cls.__new__(cls)
        new_ID = new_ID or self.ID+'_copy'
        new.__init__(
            new_ID, reaction=self.reaction, ref_component=self.ref_component,
            # rate_equation=self._rate_equation, rate_function=self._rate_function,
            rate_equation=self._rate_equation,
            components=self._components, conserved_for=self.conserved_for,
            # parameters=self.parameters.keys(), dynamic_params=self._dyn_params.keys()
            parameters=self.parameters.keys()
            )
        new._parameters.update(self.parameters)
        new._dyn_params.update(self._dyn_params)
        rho = self._rate_function
        if rho is not None:
            new.rate_function(rho.function, rho.params)
        return new
    __copy__ = copy


#%%
setattr = object.__setattr__

@chemicals_user
class Processes:
    """
    Create a :class:`Processes` object that contains :class:`Process` objects as attributes.

    Parameters
    ----------
    processes : Iterable[:class:`Process`]

    Examples
    --------
    >>> import qsdsan as qs
    >>> cmps = qs.processes.create_asm1_cmps()
    >>> pc1 = qs.Process(ID='aerobic_hetero_growth',
    ...                  reaction='[1/Y_H]S_S + [1-1/Y_H]S_O + [?]S_NH + [?]S_ALK -> X_BH',
    ...                  ref_component='X_BH',
    ...                  rate_equation='mu_H*S_S/(K_S+S_S)*S_O/(K_O_H+S_O)*S_NH/(K_NH+S_NH)*X_BH',
    ...                  conserved_for=('COD', 'N', 'charge'),
    ...                  parameters=('Y_H', 'mu_H', 'K_S', 'K_O_H', 'K_NH'))
    >>> pc2 = qs.Process(ID='hydrolysis',
    ...                  reaction={'S_S':1, 'X_S':-1},
    ...                  ref_component='S_S',
    ...                  rate_equation='k_h*X_S/(K_X*X_BH+X_S)*(S_O/(K_O_H+S_O)+eta_h*K_O_H/(K_O_H+S_O)*S_NO/(K_NO+S_NO))*X_BH',
    ...                  conserved_for=(),
    ...                  parameters=('k_h', 'K_X', 'K_O_H', 'eta_h', 'K_NO'))
    >>> pcs = qs.Processes([pc1, pc2])
    >>> pcs.show()
    Processes([aerobic_hetero_growth, hydrolysis])

    >>> pcs.hydrolysis.show()
    Process: hydrolysis
    [stoichiometry]      S_S: 1
                         X_S: -1
    [reference]          S_S
    [rate equation]      X_BH*X_S*k_h*(K_O_H*S_NO*eta...
    [parameters]         k_h: k_h
                         K_X: K_X
                         K_O_H: K_O_H
                         eta_h: eta_h
                         K_NO: K_NO
    [dynamic parameters]

    >>> pc3 = qs.Process(ID='decay_hetero',
    ...                  reaction='X_BH -> [f_P]X_P + [1-f_P]X_S + [?]X_ND',
    ...                  ref_component='X_BH',
    ...                  rate_equation='b_H*X_BH',
    ...                  conserved_for=('COD', 'N'),
    ...                  parameters=('f_P', 'b_H'))
    >>> pcs.append(pc3)
    >>> pcs.compile()
    >>> pcs.show()
    CompiledProcesses([aerobic_hetero_growth, hydrolysis, decay_hetero])

    Once the processes are compiled, corresponding attributes become accessible:

    >>> pcs.parameters
    {'Y_H': Y_H,
      'mu_H': mu_H,
      'K_S': K_S,
      'K_O_H': K_O_H,
      'K_NH': K_NH,
      'k_h': k_h,
      'K_X': K_X,
      'eta_h': eta_h,
      'K_NO': K_NO,
      'f_P': f_P,
      'b_H': b_H}

    >>> pcs.production_rates.rate_of_production.loc['X_S']
    -1.0*X_BH*X_S*k_h*(K_O_H*S_NO*eta_h/((K_NO + S_NO)*(K_O_H + S_O)) + S_O/(K_O_H + S_O))/(K_X*X_BH + X_S) + X_BH*b_H*(1 - f_P)
    """

    def __new__(cls, processes):

        self = super().__new__(cls)
        setfield = setattr
        hasfield = hasattr
        duplicates = []
        for i in processes:
            if hasfield(self, i.ID): duplicates.append(i.ID)
            else: setfield(self, i.ID, i)
        if set(duplicates):
            raise ValueError(f'Processes with duplicate IDs were found: {set(duplicates)}')
        return self

    # def __getnewargs__(self):
    #     return(tuple(self),)

    def __setattr__(self, ID, process):
        raise TypeError("can't set attribute; use <Processes>.append or <Processes>.extend instead")

    def __setitem__(self, ID, process):
        raise TypeError("can't set attribute; use <Processes>.append or <Processes>.extend instead")

    def __getitem__(self, key):
        """
        Return a :class:`Process` object or a list of :class:`Process` objects.

        Parameters
        ----------
        key : Iterable[str] or str
              Process IDs.

        """
        dct = self.__dict__
        try:
            if isinstance(key, str):
                return dct[key]
            else:
                return [dct[i] for i in key]
        except KeyError:
            raise KeyError(f"undefined process {key}")

    def copy(self):
        """Return a copy."""
        copy = object.__new__(Processes)
        for proc in self: setattr(copy, proc.ID, proc)
        return copy

    def append(self, process):
        """Append a :class:`Process`."""
        if not isinstance(process, Process):
            raise TypeError("only 'Process' objects can be appended, "
                           f"not '{type(process).__name__}'")
        ID = process.ID
        if ID in self.__dict__:
            raise ValueError(f"{ID} already defined in processes")
        setattr(self, ID, process)

    def extend(self, processes):
        """Extend with more :class:`Process` objects."""
        if isinstance(processes, Processes):
            self.__dict__.update(processes.__dict__)
        else:
            for process in processes: self.append(process)

    def insert(self, index, process):
        """Insert a :class:`Process` object at a given index."""
        if not isinstance(process, Process):
            raise TypeError("only 'Process' objects can be inserted, "
                           f"not '{type(process).__name__}'")
        ID = process.ID
        if ID in self.__dict__:
            raise ValueError(f"{ID} already defined in processes")
        processes = list(self.__dict__.values())
        processes.insert(index, process)
        setattr(self, '__dict__', {p.ID: p for p in processes})

    def subgroup(self, IDs):
        """
        Create a new subgroup of processes.

        Parameters
        ----------
        IDs : Iterable[str]
              Process IDs.

        """
        return Process([getattr(self, i) for i in IDs])

    def compile(self, skip_checks=False, to_class=None):
        '''Cast as a :class:`CompiledProcesses` object unless otherwise specified.'''
        processes = tuple(self)
        setattr(self, '__class__', CompiledProcesses)
        try:
            self._compile(processes, skip_checks)
            if to_class is not None:
                setattr(self, '__class__', to_class)
        except Exception as error:
            setattr(self, '__class__', Processes)
            setattr(self, '__dict__', {i.ID: i for i in processes})
            raise error

    # kwarray = array = index = indices = must_compile

    def show(self):
        print(self)

    _ipython_display_ = show

    def __len__(self):
        return len(self.__dict__)

    def __contains__(self, process):
        if isinstance(process, str):
            return process in self.__dict__
        elif isinstance(process, Process):
            return process in self.__dict__.values()
        else: # pragma: no cover
            return False

    def __iter__(self):
        yield from self.__dict__.values()

    def __repr__(self):
        return f"{type(self).__name__}([{', '.join(self.__dict__)}])"

    _default_data = None

    @classmethod
    def load_from_file(cls, path='', components=None,
                       conserved_for=('COD', 'N', 'P', 'charge'), parameters=(),
                       use_default_data=False, store_data=False, compile=True,
                       **compile_kwargs):
        """
        Create :class:`CompiledProcesses` object from a table of process IDs, stoichiometric
        coefficients, and rate equations stored in a .tsv, .csv, or Excel file.

        Parameters
        ----------
        path : str, optional
            File path.
        components : :class:`CompiledComponents`, optional
            Components corresponding to the columns in the stoichiometry matrix,
            to all components set in the system (i.e., through :func:`set_thermo`).
        conserved_for : tuple[str], optional
            Materials subject to conservation rules, must have corresponding 'i\_'
            attributes for the components. Applied to all processes.
            The default is ('COD', 'N', 'P', 'charge').
        parameters : Iterable[str], optional
            Symbolic parameters in stoichiometry coefficients and/or rate equation.
        use_default_data : bool, optional
            Whether to use default data. The default is False.
        store_data : bool, optional
            Whether to store the file as default data. The default is False.
        compile : bool, optional
            Whether to compile processes. The default is True.

        .. note::

            [1] First column of the table should be process IDs, followed by stoichiometric
            coefficient matrix with corresponding component IDs as column names, and rate
            equations as the last column.

            [2] Entries of stoichiometric coefficients can be symbolic or numerical.
            Blank cells are considered zero.

            [3] Unknown stoichiometric coefficients to solve for using conservation
            rules should be uniformly written as '?'.

            [4] For each process, the first component with stoichiometric coefficient
            of -1 or 1 is considered the reference component. If none of the components
            has -1 or 1 stoichiometric coefficient, the first component with non-zero
            coefficient is considered the reference.
        """
        if use_default_data and cls._default_data is not None:
            data = cls._default_data
        else:
            data = load_data(path=path, index_col=None, na_values=0)

        cmps = _load_components(components)

        cmp_IDs = [i for i in data.columns if i in cmps.IDs]
        data.dropna(how='all', subset=cmp_IDs, inplace=True)
        new = cls(())
        for i, proc in data.iterrows():
            ID = proc[0]
            stoichio = proc[cmp_IDs]
            if data.columns[-1] in cmp_IDs: rate_eq = None
            else:
                if pd.isna(proc[-1]): rate_eq = None
                else: rate_eq = proc[-1]
            stoichio = stoichio[-pd.isna(stoichio)].to_dict()
            ref = None
            for k,v in stoichio.items():
                try:
                    v = stoichio[k] = float(v)
                    if ref is None and v in (-1, 1): ref = k
                except: continue
            if ref is None: ref = stoichio.keys()[0]
            process = Process(ID, stoichio,
                              ref_component=ref,
                              rate_equation=rate_eq,
                              components=cmps,
                              conserved_for=conserved_for,
                              parameters=parameters)
            new.append(process)

        if store_data:
            cls._default_data = data

        if compile: new.compile(**compile_kwargs)
        return new


#%%
@read_only(methods=('append', 'extend'))
class CompiledProcesses(Processes):
    """
    Create a :class:`CompiledProcesses` object that contains :class:`Process` objects as attributes.

    Parameters
    ----------
    processes : Iterable[:class:`Process`]

    """

    _cache = {}

    def __new__(cls, processes):
        cache = cls._cache
        processes = tuple(processes)
        if processes in cache:
            self = cache[processes]
        else:
            self = object.__new__(cls)
            setfield = setattr
            for i in processes:
                setfield(self, i.ID, i)
            self._compile()
            cache[processes] = self
        return self

    # def __dir__(self):
    #     pass

    def compile(self, skip_checks=False):
        """Do nothing, :class:`CompiledProcesses` objects are already compiled."""
        pass

    def _compile(self, processes, skip_checks=False):
        dct = self.__dict__
        isa = isinstance
        tuple_ = tuple
        # processes = tuple_(dct.values())
        # missing_rate_proc = []
        # for process in processes:
        #     if process.rate_equation is None:
        #         missing_rate_proc.append(process.ID)
        # if not skip_checks and len(missing_rate_proc) > 0:
        #     raise RuntimeError(f"The following processes are missing rate equations:"
        #                        f"{missing_rate_proc}")
        IDs = tuple_([i.ID for i in processes])
        size = len(IDs)
        index = tuple_(range(size))
        dct['tuple'] = processes
        dct['size'] = size
        dct['IDs'] = IDs
        dct['_index'] = index = dict(zip(IDs, index))
        if len(set([i._components for i in processes])) > 1:
            cmps = Components([cmp for i in processes for cmp in i._components])
        else:
            cmps = processes[0]._components
        dct['_components'] = _load_components(cmps)
        M_stch = []
        params = {}
        dyn_params = {}
        rate_eqs = tuple_([i._rate_equation for i in processes])
        all_numeric = True
        for i in processes:
            stch = [0]*cmps.size
            params.update(i._parameters)
            dyn_params.update(i._dyn_params)
            if all_numeric and isa(i._stoichiometry, (list, tuple)): all_numeric = False
            for cmp, coeff in i.stoichiometry.items():
                stch[cmps._index[cmp]] = coeff
            M_stch.append(stch)
        dct['_parameters'] = params
        dct['_dyn_params'] = dyn_params
        for i in processes:
            i._parameters = dct['_parameters']
            i._dyn_params = dct['_dyn_params']
        if all_numeric: M_stch = np.asarray(M_stch)
        dct['_stoichiometry'] = M_stch
        dct['_stoichio_lambdified'] = None
        dct['_rate_equations'] = rate_eqs
        if all(rate_eqs):
            dct['_production_rates'] = list(Matrix(M_stch).T * Matrix(rate_eqs))
        else:
            dct['_production_rates'] = None
        dct['_rate_function'] = None

    @property
    def parameters(self):
        '''[dict] All symbolic stoichiometric and kinetic parameters.'''
        return self._parameters

    def append_parameters(self, *new_pars):
        '''Append new symbolic parameters'''
        for p in new_pars:
            self._parameters[p] = symbols(p)

    def set_parameters(self, **parameters):
        '''Set values to stoichiometric and/or kinetic parameters.'''
        self._parameters.update(parameters)
        if self._stoichio_lambdified is not None:
            self.__dict__['_stoichio_lambdified'] = None

    def dynamic_parameter(self, function=None, symbol=None, params={}):
        '''Add a function for the evaluation of a dynamic parameter in the
        stoichiometry of the process. Creates a :class:`DynamicParameter` object.'''
        if symbol:
            if symbol not in self.parameters.keys():
                warn(f'new symbolic parameter {symbol} added.')
                self.append_parameters(symbol)
            if not function:
                return lambda f: self.dynamic_parameter(f, symbol, params=params)
            dp = DynamicParameter(symbol, function, params)
            self.__dict__['_dyn_params'][symbol] = dp
            return dp

    def params_eval(self, state_arr):
        '''Evaluate the dynamic parameters in the stoichiometry given an array of state variables.'''
        dct = self._parameters
        for k, p in self._dyn_params.items():
            dct[k] = p(state_arr)

    @property
    def stoichiometry(self):
        '''[pandas.DataFrame] Stoichiometric coefficients.'''
        stoichio = self._stoichiometry
        isa = isinstance
        v_params = {k:v for k,v in self._parameters.items() if isa(v, (float, int))}
        if isa(stoichio, list) and len(v_params) > 0:
            stoichio_vals = []
            for row in stoichio:
                stoichio_vals.append([v.subs(v_params) if not isa(v, (float, int)) else v for v in row])
            try: stoichio_vals = np.asarray(stoichio_vals, dtype=float)
            except TypeError: pass
            return pd.DataFrame(stoichio_vals, index=self.IDs, columns=self._components.IDs)
        else: return pd.DataFrame(stoichio, index=self.IDs, columns=self._components.IDs)

    def _lambdify_stoichio(self):
        dct = self._dyn_params
        dct_vals = self._parameters
        if dct:
            sbs = [i.symbol for i in dct.values()]
            lamb = lambdify(sbs, self._stoichiometry, 'numpy')
            arr = np.empty((self.size, len(self._components)))
            def f():
                v = [v for k,v in dct_vals.items() if k in dct.keys()]
                arr[:,:] = lamb(*v)
                return arr
            self.__dict__['_stoichio_lambdified'] = f
        else:
            try:
                stoichio_arr = self.stoichiometry.to_numpy(dtype=float)
            except TypeError:
                isa = isinstance
                undefined = [k for k, v in dct_vals if not isa(v, (float, int))]
                raise TypeError(f'Undefined static parameters: {undefined}')
            self.__dict__['_stoichio_lambdified'] = lambda : stoichio_arr

    def stoichio_eval(self):
        '''Return the stoichiometric coefficients.'''
        if self._stoichio_lambdified is None: self._lambdify_stoichio()
        return self._stoichio_lambdified()

    @property
    def rate_equations(self):
        '''[pandas.DataFrame] Rate equations.'''
        if all(self._rate_equations):
            rate_eqs = [eq.subs(self._parameters) for eq in self._rate_equations]
            return pd.DataFrame(rate_eqs, index=self.IDs, columns=('rate_equation',))

    @property
    def rate_function(self):
        '''[:class:`MultiKinetics`] The function to evaluate the kinetic rates of the processes.'''
        if self._rate_function is None:
            self._collect_rate_func()
        return self._rate_function

    def set_rate_function(self, k):
        dct = self.__dict__
        if k is None:
            dct['_rate_function'] = None
        elif isinstance(k, MultiKinetics):
            dct['_rate_function'] = k
        elif callable(k):
            dct['_rate_function'] = MultiKinetics(self, function=k)
        else:
            raise TypeError(f'rate_function must be a `MultiKinetics` object, or '
                            f'a function that takes exactly 1 input argument '
                            f'(i.e., an array of state variables), or None, '
                            f'not {type(k)}')

    def _collect_rate_func(self):
        self.__dict__['_rate_function'] = MultiKinetics(self)

    # def rate_eval(self, state_arr):
    #     '''Return the kinetic rates given an array of state variables.'''
    #     return self.rate_function(state_arr)

    @property
    def production_rates(self):
        '''[pandas.DataFrame] The rates of production of the components.'''
        if self._production_rates is None:
            return None
        else:
            rates = [r.subs(self._parameters) for r in self._production_rates]
            return pd.DataFrame(rates, index=self._components.IDs, columns=('rate_of_production',))

    def production_rates_eval(self, state_arr):
        '''Return the rates of production or consumption of the components.'''
        self.params_eval(state_arr)
        M_stoichio = self.stoichio_eval()
        rho_arr = self.rate_function(state_arr)
        return np.dot(M_stoichio.T, rho_arr)

    def subgroup(self, IDs):
        '''Create a new subgroup of :class:`CompiledProcesses` objects.'''
        processes = self[IDs]
        new = Processes(processes)
        new.compile()
        return new

    def index(self, ID):
        '''Return index of specified process.'''
        try: return self._index[ID]
        except KeyError:
            raise UndefinedProcess(ID)

    def indices(self, IDs):
        '''Return indices of multiple processes.'''
        try:
            dct = self._index
            return [dct[i] for i in IDs]
        except KeyError as key_error:
            raise UndefinedProcess(key_error.args[0])

    def __contains__(self, process):
        if isinstance(process, str):
            return process in self.__dict__
        elif isinstance(process, Process):
            return process in self.tuple
        else: # pragma: no cover
            return False

    def __len__(self):
        return self.size

    def __iter__(self):
        return iter(self.tuple)

    def copy(self):
        '''Return a copy.'''
        copy = Processes(self.tuple)
        copy.compile()
        return copy

    def __repr__(self):
        return f"{type(self).__name__}([{', '.join(self.IDs)}])"<|MERGE_RESOLUTION|>--- conflicted
+++ resolved
@@ -690,19 +690,11 @@
     def _rate_eq2func(self):
         var_kw = self._components.IDs
         var = list(symbols(var_kw)) + [symbols(p) for p in self._parameters.keys()]
-<<<<<<< HEAD
-        # var = list(symbols(self._components.IDs+('Q',))) \
-        #     + [symbols(p) for p in self._parameters.keys()]
-=======
->>>>>>> b973f6c4
         lamb = lambdify(var, self._rate_equation, 'numpy')
         def f(state_arr, params={}):
             states = dict(zip(var_kw, state_arr))
             return lamb(**states, **params)
-<<<<<<< HEAD
-            # return lamb(*state_arr, **params)
-=======
->>>>>>> b973f6c4
+
         self.kinetics(function=f, parameters=self.parameters)
 
     def _normalize_stoichiometry(self, new_ref):
