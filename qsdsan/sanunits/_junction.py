--- conflicted
+++ resolved
@@ -1854,45 +1854,6 @@
                     if bio_n < 0:
                         S_IN += bio_n
                         bio_n = 0
-<<<<<<< HEAD
-               
-            # Step 2: MAPPING OF X_I
-            
-            # Flores Alsina
-            excess_N = (bio_cod * (1 - self.bio_to_xs))*asm_X_I_i_N
-            excess_P = (bio_cod * (1 - self.bio_to_xs))*asm_X_I_i_P
-            
-            #!!! equality is enforced in `check_component_properties`
-            # if asm_X_I_i_N == adm_X_I_i_N and asm_X_I_i_P == adm_X_I_i_P:
-            #     X_I = xi_cod
-            excess_N = (bio_cod * (1 - self.bio_to_xs))*asm_X_I_i_N
-            excess_P = (bio_cod * (1 - self.bio_to_xs))*asm_X_I_i_P
-            # else:
-            #     raise RuntimeError('N and P content in X_I should be same')
-            
-            # ----------------------------Rai version---------------------------------------------
-            # if xi_ndm < bio_n + xi_n + S_IN and xi_pdm < bio_p + xi_p + S_IP:
-                
-            #     X_I = xi_cod
-            #     xi_cod = 0
-                
-            #     xi_n -= xi_ndm
-            #     if xi_n < 0:
-            #         bio_n += xi_n
-            #         xi_n = 0
-            #         if bio_n < 0:
-            #             S_IN += bio_n
-            #             bio_n = 0
-                
-            #     xi_p -= xi_pdm
-            #     if xi_p < 0:
-            #         bio_p += xi_p
-            #         xi_p = 0
-            #         if bio_p < 0:
-            #             S_IP += bio_p
-            #             bio_p = 0
-=======
->>>>>>> 744596e5
                         
             # Step 1(b)
                 
@@ -2024,7 +1985,6 @@
             # _ions = np.array([S_IN, S_IC, S_IP, S_Mg, S_K, S_ac, S_pro, S_bu, S_va])
             adm_alphas = np.array([self.alpha_IN, self.alpha_IC, self.alpha_IP, 
                                    2/24, 1/39, *self.alpha_vfa]) #!!! should be in unit of charge per g
-
             adm_charge = np.dot(_ions, adm_alphas)
             #!!! X_PP in ASM2d has negative charge, to compensate for the absent variables S_K & S_Mg
             S_ALK = (adm_charge - (S_NH4/14 - S_A/64 - S_NO3/14 - 1.5*S_PO4/31 - X_PP/31))*(-12)
@@ -2360,44 +2320,6 @@
             
             # Case IV: if both available biomass N/P and particulate organic N/P is less than 
             # required biomass N/P for conversion to protein
-<<<<<<< HEAD
-            else:
-                
-                # if (available_bioP + X_S_P)/X_pr_i_P < (available_bioN + X_ND_asm1)/X_pr_i_N:
-                #     # all available P and particulate organic P is converted to protein
-                #     bio2pr = (available_bioP + X_S_P)/X_pr_i_P
-                #     X_pr += bio2pr
-                #     # Biodegradable biomass available after conversion to protein is calculated 
-                #     bio_to_split = (X_H + X_AUT) * frac_deg - bio2pr
-                #     # Part of the remaining biomass is mapped to lipid based on user defined value 
-                #     bio_split_to_li = bio_to_split * self.bio_to_li
-                #     X_li += bio_split_to_li
-                #     # The other portion of the remanining biomass is mapped to carbohydrates 
-                #     X_ch += (bio_to_split - bio_split_to_li)
-                #     # Since all organic P has been mapped to protein, none is left
-                #     X_S_P = 0
-                    
-                #     # the remaining biomass N is transfered as organic N
-                #     X_ND_asm1 += available_bioN - (bio2pr*X_pr_i_N)
-                
-                # else:
-                # all available N and particulate organic N is converted to protein
-                bio2pr = (available_bioN + X_ND_asm1)/X_pr_i_N
-                X_pr += bio2pr
-                # Biodegradable biomass available after conversion to protein is calculated 
-                bio_to_split = (X_H + X_AUT) * frac_deg - bio2pr
-                # Part of the remaining biomass is mapped to lipid based on user defined value 
-                bio_split_to_li = bio_to_split * self.bio_to_li
-                X_li += bio_split_to_li
-                # The other portion of the remanining biomass is mapped to carbohydrates 
-                X_ch += (bio_to_split - bio_split_to_li)
-                # Since all organic N has been mapped to protein, none is left
-                X_ND_asm1 = 0
-                
-                # the remaining biomass P is transfered as organic P
-                X_S_P += available_bioP - (bio2pr*X_pr_i_P)    
-            
-=======
             else:                
                 if (available_bioP + xpd)/X_pr_i_P < (available_bioN + xnd)/X_pr_i_N:
                     bio2pr = (available_bioP + xpd)/X_pr_i_P
@@ -2412,7 +2334,6 @@
                 bio2li = bio_to_split * bio_to_li
                 X_li += bio2li
                 X_ch += (bio_to_split - bio2li)           
->>>>>>> 744596e5
             
             # Step 5: map particulate inerts
             X_I += bio2xi
