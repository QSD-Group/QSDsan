--- conflicted
+++ resolved
@@ -499,14 +499,10 @@
         self._was.copy_like(self.outs[2])
         
         ins_dct = {
-<<<<<<< HEAD
             'inf': self._mixed,
-=======
             'ras': self._ras,
             'was': self._was,
->>>>>>> 7582a09e
             }
-       
         type_dct = dict.fromkeys(pumps, 'sludge')
         inputs_dct = dict.fromkeys(pumps, (1,))
        
@@ -887,18 +883,10 @@
     
     def __init__(self, ID='', ins=None, outs=(), thermo=None,
                  isdynamic=False, init_with='WasteStream', Hydraulic_Retention_Time=0.04268,
-<<<<<<< HEAD
-                 ratio_uf=0.007, f_corr=0.65, cylindrical_depth = 3, upflow_velocity = 43.2, 
+                 ratio_uf=0.007, f_corr=0.65, cylindrical_depth = 5, upflow_velocity = 43.2, 
                  F_BM=default_F_BM, **kwargs):
         SanUnit.__init__(self, ID, ins, outs, thermo, isdynamic=isdynamic,
                          init_with=init_with)
-=======
-                 ratio_uf=0.007, f_corr=0.65, cylindrical_depth = 5, upflow_velocity = 43.2, 
-                 F_BM_default=default_F_BM, **kwargs):
-
-        SanUnit.__init__(self, ID, ins, outs, thermo, isdynamic=isdynamic,
-                         init_with=init_with, F_BM_default=1)
->>>>>>> 7582a09e
         self.Hydraulic_Retention_Time = Hydraulic_Retention_Time #in days
         self.ratio_uf = ratio_uf
         self.f_corr = f_corr
