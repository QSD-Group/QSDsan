# -*- coding: utf-8 -*-
'''
QSDsan: Quantitative Sustainable Design for sanitation and resource recovery systems

This module is developed by:
    Joy Zhang <joycheung1994@gmail.com>
    Yalin Li <zoe.yalin.li@gmail.com>    

This module is under the University of Illinois/NCSA Open Source License.
Please refer to https://github.com/QSD-Group/QSDsan/blob/main/LICENSE.txt
for license details.
'''

from numpy import maximum as npmax, minimum as npmin, exp as npexp
from .. import SanUnit, WasteStream
import numpy as np

__all__ = ('FlatBottomCircularClarifier',
           'IdealClarifier',)


def _settling_flux(X, v_max, v_max_practical, X_min, rh, rp, n0):
    X_star = npmax(X-X_min, n0)
    v = npmin(v_max_practical, v_max*(npexp(-rh*X_star) - npexp(-rp*X_star)))
    return X*npmax(v, n0)

# from math import exp
# def _settling_flux(X, v_max, v_max_practical, X_min, rh, rp, n0):
#     X_star = max(X-X_min, 0)
#     v = min(v_max_practical, v_max*(exp(-rh*X_star) - exp(-rp*X_star)))
#     return X*max(v, 0)


class FlatBottomCircularClarifier(SanUnit):
    """
    A flat-bottom circular clarifier with a simple 1-dimensional
    N-layer settling model. [1]_

    Parameters
    ----------
    ID : str
        ID for the clarifier. The default is ''.
    ins : :class:`WasteStream`
        Influent to the clarifier. Expected number of influent is 1.
    outs : :class:`WasteStream`
        Treated effluent and sludge.
    underflow : float, optional
        Designed recycling sludge flowrate (RAS), in [m^3/d]. The default is 2000.
    wastage : float, optional
        Designed wasted sludge flowrate (WAS), in [m^3/d]. The default is 385.
    surface_area : float, optional
        Surface area of the clarifier, in [m^2]. The default is 1500.
    height : float, optional
        Height of the clarifier, in [m]. The default is 4.
    N_layer : int, optional
        The number of layers to model settling. The default is 10.
    feed_layer : int, optional
        The feed layer counting from top to bottom. The default is 4.
    X_threshold : float, optional
        Threshold suspended solid concentration, in [g/m^3]. The default is 3000.
    v_max : float, optional
        Maximum theoretical (i.e. Vesilind) settling velocity, in [m/d]. The
        default is 474.
    v_max_practical : float, optional
        Maximum practical settling velocity, in [m/d]. The default is 250.
    rh : float, optional
        Hindered zone settling parameter in the double-exponential settling velocity
        function, in [m^3/g]. The default is 5.76e-4.
    rp : float, optional
        Flocculant zone settling parameter in the double-exponential settling velocity
        function, in [m^3/g]. The default is 2.86e-3.
    fns : float, optional
        Non-settleable fraction of the suspended solids, dimensionless. Must be within
        [0, 1]. The default is 2.28e-3.

    References
    ----------
    .. [1] Takács, I.; Patry, G. G.; Nolasco, D. A Dynamic Model of the Clarification
        -Thickening Process. Water Res. 1991, 25 (10), 1263–1271.
        https://doi.org/10.1016/0043-1354(91)90066-Y.

    """

    _N_ins = 1
    _N_outs = 3

    def __init__(self, ID='', ins=None, outs=(), thermo=None,
                 init_with='WasteStream', underflow=2000, wastage=385,
                 surface_area=1500, height=4, N_layer=10, feed_layer=4,
                 X_threshold=3000, v_max=474, v_max_practical=250,
                 rh=5.76e-4, rp=2.86e-3, fns=2.28e-3, isdynamic=True, **kwargs):

        SanUnit.__init__(self, ID, ins, outs, thermo, init_with, isdynamic=isdynamic)
        self._Qras = underflow
        self._Qwas = wastage
        self._sludge = WasteStream()
        self._V = surface_area * height
        self._A = surface_area
        self._hj = height/N_layer
        self._N_layer = N_layer
        self.feed_layer = feed_layer
        self._v_max = v_max
        self._v_max_p = v_max_practical
        self._X_t = X_threshold
        self._rh = rh
        self._rp = rp
        self._fns = fns
        self._solids = None
        self._solubles = None
        self._X_comp = np.zeros(len(self.components))
        self._dX_comp = self._X_comp.copy()
        header = self._state_header
        self._state_header = list(header) + [f'TSS{i+1} [mg/L]' for i in range(N_layer)]
        for attr, value in kwargs.items():
            setattr(self, attr, value)

<<<<<<< HEAD

=======
>>>>>>> 3ebc7a18
    @property
    def underflow(self):
        '''[float] The designed recycling sludge flow rate in m3/d.'''
        return self._Qras

    @underflow.setter
    def underflow(self, ras):
        self._Qras = ras

    @property
    def wastage(self):
        '''[float] The designed wasted sludge flow rate in m3/d.'''
        return self._Qwas

    @wastage.setter
    def wastage(self, was):
        self._Qwas = was

    @property
    def V_settle(self):
        '''[float] Total volume modeled for settling in m^3, calculated based on surface area and height.'''
        return self._V

    @property
    def A_settle(self):
        '''[float] The surface area for settling in m^2, i.e., the area of the clarifier's flat bottom.'''
        return self._A

    @A_settle.setter
    def A_settle(self, A):
        self._A = A

    @property
    def h_layer(self):
        '''[float] The height of each layer in the settling model, in m.'''
        return self._hj

    @h_layer.setter
    def h_layer(self, h):
        self._hj = h

    @property
    def N_layer(self):
        '''[int] The number of layers into which the clarifier is divided in the settling model.'''
        return self._N_layer

    @N_layer.setter
    def N_layer(self, N):
        self._N_layer = int(N)

    @property
    def feed_layer(self):
        '''[int] The feed layer counting from top to bottom.'''
        return self._feed_layer

    @feed_layer.setter
    def feed_layer(self, jf):
        jf = int(jf)
        if jf > self._N_layer or jf < 1:
            raise ValueError(f'feed layer {self._feed_layer} is out of range.'
                             f'must be an integer between 1 and {self._N_layer}.')
        self._feed_layer = jf

    @property
    def v_max(self):
        '''[float] Maximum theoretical (i.e. Vesilind) settling velocity, in m/d'''
        return self._v_max

    @v_max.setter
    def v_max(self, vm):
        if vm < self._v_max_p:
            raise ValueError('v_max must be greater than or equal to v_max_p.')
        self._v_max = vm

    @property
    def v_max_p(self):
        '''[float] Maximum practical settling velocity, in m/d'''
        return self._v_max_p

    @v_max_p.setter
    def v_max_p(self, vmp):
        if vmp > self._v_max or vmp <= 0:
            raise ValueError('v_max_p must be within (0, v_max].')
        self._v_max_p = vmp

    @property
    def X_t(self):
        '''[float] Threshold suspended solid concentration, in g/m^3.'''
        return self._X_t

    @X_t.setter
    def X_t(self, xt):
        if xt < 0: raise ValueError('X_t must be positive.')
        self._X_t = xt

    @property
    def rh(self):
        '''[float] Hindered zone settling parameter in the double-exponential settling velocity function, in m^3/g.'''
        return self._rh

    @rh.setter
    def rh(self, rh):
        if rh > self._rp: raise ValueError('rh must be less than or equal to rp.')
        self._rh = rh

    @property
    def rp(self):
        '''[float] Flocculant zone settling parameter in the double-exponential settling velocity function, in m^3/g.'''
        return self._rp

    @rp.setter
    def rp(self, rp):
        if rp < self._rh: raise ValueError('rp must be greater than or equal to rp.')
        self._rp = rp

    @property
    def fns(self):
        '''[float] Non-settleable fraction of the suspended solids'''
        return self._fns

    @fns.setter
    def fns(self, fns):
        if fns < 0 or fns > 1: raise ValueError('fns must be within [0,1].')
        self._fns = fns

    def set_init_solubles(self, **kwargs):
        '''set the initial concentrations [mg/L] of solubles in the clarifier.'''
        Cs = np.zeros(len(self.components))
        cmpx = self.components.index
        x = self.components.x
        for k, v in kwargs.items(): Cs[cmpx(k)] = v
        self._solubles = Cs*(1-x)

    def set_init_sludge_solids(self, **kwargs):
        '''set the initial concentrations [mg/L] of solids in the underflow sludge.'''
        cmpx = self.components.index
        x = self.components.x
        Xs = np.zeros_like(x)
        for k, v in kwargs.items(): Xs[cmpx(k)] = v
        Xs *= x
        tss = sum(Xs * self.components.i_mass)
        if tss != 0: self._X_comp = Xs / tss

    def set_init_TSS(self, arr):
        '''set the initial TSS [mg/L] in each layer of the clarifier.'''
        if len(arr) != self._N_layer:
            raise ValueError(f'expects an iterable of length {self._N_layer}, not {len(arr)}')
        self._solids = np.asarray(arr, dtype=float)

    def _init_state(self):
        n = self._N_layer
        x = self.components.x
        imass = self.components.i_mass
        self._refresh_ins()
        QCs = self._ins_QC[0]
        Q = QCs[-1]
        Z = self._solubles if self._solubles is not None \
            else QCs[:-1]*(1-x)
        TSS_in = sum(QCs[:-1] * x * imass)
        TSS = self._solids if self._solids is not None \
            else np.array([TSS_in*f for f in 20**np.linspace(-1,1,n)])
        ZQs = np.append(Z, Q)
        self._state = np.append(ZQs, TSS)
        self._dstate = self._state * 0.
        if TSS_in != 0: self._X_comp = QCs[:-1] * x / TSS_in


    def _update_state(self, arr):
        self._state = arr
        x = self.components.x
        n = self._N_layer
        Q = arr[-(1+n)]
        Q_e = Q - self._Qras - self._Qwas
        Z = arr[:len(x)]
        inf, = self.ins
        imass = self.components.i_mass
        C_in = inf._state[:-1]
        X_composition = self._X_comp = C_in*x/sum(C_in*imass*x)
        X_e = arr[-n] * X_composition
        C_s = Z + arr[-1] * X_composition
        eff, ras, was = self._outs
        if eff._state is None: eff._state = np.append(Z+X_e, Q_e)
        else:
            eff._state[:-1] = Z+X_e
            eff._state[-1] = Q_e
        #!!! might need to enable dynamic sludge volume flows
        if ras._state is None: ras._state = np.append(C_s, self._Qras)
        else: ras._state[:-1] = C_s
        if was._state is None: was._state = np.append(C_s, self._Qwas)
        else: was._state[:-1] = C_s

    def _update_dstate(self):
        arr = self._dstate
        x = self.components.x
        n = self._N_layer
        dQ = arr[-(1+n)]
        dZ = arr[:len(x)]
        TSS_e, TSS_s = self._state[-n], self._state[-1]
        X_composition = self._X_comp # (m, ), mg COD/ mg TSS
        dX_composition = self._dX_comp
        dC_e = dZ + arr[-n] * X_composition + dX_composition * TSS_e
        dC_s = dZ + arr[-1] * X_composition + dX_composition * TSS_s
        eff, ras, was = self._outs
        if eff._dstate is None: eff._dstate = np.append(dC_e, dQ)
        else:
            eff._dstate[:-1] = dC_e
            eff._dstate[-1] = dQ
        #!!! might need to enable dynamic sludge volume flows
        if ras._dstate is None: ras._dstate = np.append(dC_s, 0.)
        else: ras._dstate[:-1] = dC_s
        if was._dstate is None: was._dstate = np.append(dC_s, 0.)
        else: was._dstate[:-1] = dC_s

    def _run(self):
        '''only to converge volumetric flows.'''
        inf, = self.ins
        sludge = self._sludge
        Q_in = inf.get_total_flow('m3/d')
        eff, ras, was = self.outs
        Q_ras = self._Qras
        Q_was = self._Qwas
        s_e = 1 - (Q_ras+Q_was)/Q_in
        inf.split_to(eff, sludge, s_e)
        sludge.split_to(ras, was, Q_ras/(Q_ras+Q_was))

    def get_retained_mass(self, biomass_IDs):
        cmps = self.components
        tss = self._state[-self._N_layer:].mean()
        mass = cmps.i_mass * self._X_comp * tss
        return self._V * mass[cmps.indices(biomass_IDs)].sum()

    @property
    def ODE(self):
        if self._ODE is None:
            self._compile_ODE()
        return self._ODE

    def _compile_ODE(self):
        n = self._N_layer
        jf = self._feed_layer - 1
        x = self.components.x
        m = len(x)
        imass = self.components.i_mass
        fns = self._fns
        Q_s = self._Qras + self._Qwas

        dQC = self._dstate
        dX_comp = self._dX_comp
        _update_dstate = self._update_dstate

        nzeros = np.zeros(n)
        Q_jout = nzeros.copy()
        X_rolled = nzeros.copy()
        X_min_arr = nzeros.copy()
        settle_out = nzeros.copy()
        settle_in = nzeros.copy()

        # Make these constants into arrays so it'll be faster in `dy_dt`
        vmax_arr = np.full_like(nzeros, self._v_max)
        vmaxp_arr = np.full_like(nzeros, self._v_max_p)
        rh_arr = np.full_like(nzeros, self._rh)
        rp_arr = np.full_like(nzeros, self._rp)
        func_vx = lambda x_arr, xmin_arr : _settling_flux(x_arr, vmax_arr, vmaxp_arr, xmin_arr, rh_arr, rp_arr, nzeros)
        
        A, hj, V = self._A, self._hj, self._V
        A_arr = np.full_like(nzeros, A)
        hj_arr = np.full_like(nzeros, hj)
        J = np.zeros(n-1)
        X_t_arr = np.full(jf, self._X_t)
        Q_in_arr = np.zeros(m)
        V_arr = np.full(m, V)

        def dy_dt(t, QC_ins, QC, dQC_ins):
            dQC[-(n+1)] = dQC_ins[0,-1]
            Q_in = QC_ins[0,-1]
            Q_e = Q_in - Q_s
            C_in = QC_ins[0,:-1]
            dC_in = dQC_ins[0,:-1]
            Z_in = C_in*(1-x)
            X_in = sum(C_in*imass*x)           # influent TSS
            dX_in = sum(dC_in*imass*x)
            X_min_arr[:] = X_in * fns
            X = QC[-n:]                        # (n, ), TSS for each layer
            Z = QC[:m] * (1-x)
            #***********TSS*************
            Q_jout[:jf] = Q_e
            Q_jout[jf] = Q_in
            Q_jout[jf+1:] = Q_s
            flow_out = X * Q_jout
            X_rolled[:jf] = X[1: jf+1]
            X_rolled[jf] = X_in
            X_rolled[jf+1:] = X[jf: -1]
            flow_in = X_rolled * Q_jout
            VX = func_vx(X, X_min_arr)
            J[:] = npmin(VX[:-1], VX[1:])
            condition = (X_rolled[:jf]<X_t_arr)
            J[:jf][condition] = VX[:jf][condition]
            settle_out[:-1] = J
            settle_in[1:] = J
            dQC[-n:] = ((flow_in - flow_out)/A_arr + settle_in - settle_out)/hj_arr       # (n,)
            #*********solubles**********
            Q_in_arr[:] = Q_in
            dQC[:m] = Q_in_arr*(Z_in - Z)/V_arr
            # instrumental variables
            dX_comp[:] = (dC_in * X_in - dX_in * C_in) * x / X_in**2
            _update_dstate()

        self._ODE = dy_dt

    def _design(self):
        pass


class IdealClarifier(SanUnit):

    _N_ins = 1
    _N_outs = 2

    def __init__(self, ID='', ins=None, outs=(), thermo=None,
                 sludge_flow_rate=2000, solids_removal_efficiency=.995,
                 sludge_MLSS=None, isdynamic=False, init_with='WasteStream',
                 F_BM_default=None, **kwargs):

        SanUnit.__init__(self, ID, ins, outs, thermo, isdynamic=isdynamic,
                         init_with=init_with, F_BM_default=F_BM_default)
        self.sludge_flow_rate = sludge_flow_rate
        self.solids_removal_efficiency = solids_removal_efficiency
        self.sludge_MLSS = sludge_MLSS

    @property
    def sludge_flow_rate(self):
        '''[float] The designed sludge flow rate (wasted + recycled) in m3/d.'''
        return self._Qs

    @sludge_flow_rate.setter
    def sludge_flow_rate(self, Qs):
        if Qs is not None: self._Qs = Qs
        elif self.ins[0].isempty(): self._Qs = None
        else: self._Qs = self._calc_Qs()

    @property
    def solids_removal_efficiency(self):
        return self._e_rmv

    @solids_removal_efficiency.setter
    def solids_removal_efficiency(self, f):
        if f is not None:
            if f > 1 or f < 0:
                raise ValueError(f'solids removal efficiency must be within [0, 1], not {f}')
            self._e_rmv = f
        elif self.ins[0].isempty(): self._e_rmv = None
        else: self._e_rmv = self._calc_ermv()

    @property
    def sludge_MLSS(self):
        return self._MLSS

    @sludge_MLSS.setter
    def sludge_MLSS(self, MLSS):
        if MLSS is not None: self._MLSS = MLSS
        elif self.ins[0].isempty(): self._MLSS = None
        else: self._MLSS = self._calc_SS()[1]

    def _calc_Qs(self, TSS_in=None, Q_in=None):
        if Q_in is None: Q_in = self.ins[0].get_total_flow('m3/d')
        if TSS_in is None: TSS_in = self.ins[0].get_TSS()
        return Q_in*TSS_in*self._e_rmv/(self._MLSS-TSS_in)

    def _calc_ermv(self, TSS_in=None, Q_in=None):
        if Q_in is None: Q_in = self.ins[0].get_total_flow('m3/d')
        if TSS_in is None: TSS_in = self.ins[0].get_TSS()
        return self._Qs*(self._MLSS-TSS_in)/TSS_in/(Q_in-self._Qs)

    def _calc_SS(self, SS_in=None, Q_in=None):
        if Q_in is None: Q_in = self.ins[0].get_total_flow('m3/d')
        if SS_in is None: SS_in = self.ins[0].get_TSS()
        SS_e = (1-self._e_rmv)*SS_in
        Qs = self._Qs
        Qe = Q_in - Qs
        return SS_e, (Q_in*SS_in - Qe*SS_e)/Qs

    def _run(self):
        inf, = self.ins
        eff, sludge = self.outs
        cmps = self.components
        Q_in = inf.get_total_flow('m3/d')
        TSS_in = (inf.conc*cmps.x*cmps.i_mass).sum()
        params = (Qs, e_rmv, MLSS) = self._Qs, self._e_rmv, self._MLSS
        if sum([i is None for i in params]) > 1:
            raise RuntimeError('must specify two of the following parameters: '
                               'sludge_flow_rate, solids_removal_efficiency, sludge_MLSS')
        if Qs is None:
            Qs = self._calc_Qs(TSS_in, Q_in)
            Xs = MLSS / TSS_in * inf.conc * cmps.x
            Xe = (1-e_rmv) * inf.conc * cmps.x
        elif e_rmv is None:
            e_rmv = self._calc_ermv(TSS_in, Q_in)
            Xs = MLSS / TSS_in * inf.conc * cmps.x
            Xe = (1-e_rmv) * inf.conc * cmps.x
        else:
            Xe, Xs = self._calc_SS(inf.conc * cmps.x, Q_in)
        Zs = Ze = inf.conc * (1-cmps.x)
        Ce = dict(zip(cmps.IDs, Ze+Xe))
        Cs = dict(zip(cmps.IDs, Zs+Xs))
        Ce.pop('H2O', None)
        Cs.pop('H2O', None)
        eff.set_flow_by_concentration(Q_in-Qs, Ce, units=('m3/d', 'mg/L'))
        sludge.set_flow_by_concentration(Qs, Cs, units=('m3/d', 'mg/L'))

    def _design(self):
        pass<|MERGE_RESOLUTION|>--- conflicted
+++ resolved
@@ -114,10 +114,7 @@
         for attr, value in kwargs.items():
             setattr(self, attr, value)
 
-<<<<<<< HEAD
-
-=======
->>>>>>> 3ebc7a18
+
     @property
     def underflow(self):
         '''[float] The designed recycling sludge flow rate in m3/d.'''
