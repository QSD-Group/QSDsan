#!/usr/bin/env python3
# -*- coding: utf-8 -*-

'''
QSDsan: Quantitative Sustainable Design for sanitation and resource recovery systems

This module is developed by:
    
    Yalin Li <mailto.yalin.li@gmail.com>
    
    Joy Zhang <joycheung1994@gmail.com>
    
    Lewis Rowles <stetsonsc@gmail.com>
    
    Hannah Lohman <hlohman94@gmail.com>
    
    Tori Morgan <vlmorgan@illinois.edu>
    
    Shion Watabe <swatabe2@illinois.edu>
    
    Lane To <lane20@illinois.edu>
    
    Smiti Mittal <smitimittal@gmail.com>
    
    Anna Kogler <akogler@stanford.edu>

    Jianan Feng <jiananf2@illinois.edu>
    
    Saumitra Rai <raisaumitra9@gmail.com>

This module is under the University of Illinois/NCSA Open Source License.
Please refer to https://github.com/QSD-Group/QSDsan/blob/main/LICENSE.txt
for license details.
'''
# %%
from numba import njit
@njit(cache=True)
def dydt_cstr(QC_ins, QC, V, _dstate):
    Q_ins = QC_ins[:, -1]
    C_ins = QC_ins[:, :-1]
    _dstate[-1] = 0
    _dstate[:-1] = (Q_ins @ C_ins - sum(Q_ins)*QC[:-1])/V
    
#%%
# **NOTE** PLEASE ORDER THE MODULES ALPHABETICALLY #

# Units that do not rely on other units
from ._abstract import *
from ._combustion import *
from ._compressor import *
from ._crop_application import *
from ._dynamic_influent import *
from ._electrochemical_cell import *
from ._excretion import *
from ._facilities import *
from ._heat_exchanging import *
from ._junction import *
from ._membrane_gas_extraction import *
from ._non_reactive import *
from ._pumping import *
from ._reactor import *
from ._screening import *
from ._sludge_pasteurization import *
from ._sludge_thickening import *
from ._suspended_growth_bioreactor import *
from ._tank import *
from ._trucking import *

# Units that rely on other units
from ._activated_sludge_process import *
from ._anaerobic_reactor import *
from ._clarifier import *
from ._distillation import *
from ._flash import *
from ._hydroprocessing import *
from ._hydrothermal import *
from ._internal_circulation_rx import *
from ._lagoon import *
from ._membrane_bioreactor import *
from ._membrane_distillation import *
from ._polishing_filter import *
from ._sedimentation import *
from ._sludge_treatment import *
from ._septic_tank import *
from ._toilet import *
from ._treatment_bed import *

# System-specific unit (public)
from ._biogenic_refinery import *
from ._eco_san import *
from ._reclaimer import *

# System-specific unit (private)
from ._new_generator import *
from ._scg_zyclonic import *

# From then on the order doesn't matter, listed alphabetically
from . import (
        _abstract,
        _activated_sludge_process,
        _anaerobic_reactor,
        _clarifier,
        _combustion,
        _compressor,
        _crop_application,
        _distillation,
        _dynamic_influent,
        _electrochemical_cell,
        _excretion,
        _facilities,
        _flash,
        _heat_exchanging,
        _hydroprocessing,
        _hydrothermal,
        _internal_circulation_rx,
        _junction,
        _lagoon,
        _membrane_bioreactor,
        _membrane_distillation,
        _membrane_gas_extraction,
        _non_reactive,
        _polishing_filter,
        _pumping,
        _reactor,
        _screening,
        _sedimentation,
        _septic_tank,
        _sludge_pasteurization,
        _sludge_thickening,
        _suspended_growth_bioreactor,
        _tank,
        _toilet,
        _treatment_bed,
        _trucking,

        # System-specific units (public)
        _biogenic_refinery,
        _eco_san,
        _reclaimer,
<<<<<<< HEAD

        # System-specific units (private)
        _new_generator,
        _scg_zyclonic,
=======
        _sludge_treatment,
>>>>>>> fee7d007
        )


__all__ = (
        *_abstract.__all__,
        *_activated_sludge_process.__all__,
        *_anaerobic_reactor.__all__,
        *_clarifier.__all__,
        *_combustion.__all__,
        *_compressor.__all__,
        *_crop_application.__all__,
        *_distillation.__all__,
        *_dynamic_influent.__all__,
        *_electrochemical_cell.__all__,
        *_excretion.__all__,
        *_facilities.__all__,
        *_flash.__all__,
        *_heat_exchanging.__all__,
        *_hydroprocessing.__all__,
        *_hydrothermal.__all__,
        *_internal_circulation_rx.__all__,
        *_junction.__all__,
        *_lagoon.__all__,
        *_membrane_bioreactor.__all__,
        *_membrane_distillation.__all__,
        *_non_reactive.__all__,
        *_polishing_filter.__all__,
        *_pumping.__all__,
        *_reactor.__all__,
        *_screening.__all__,
        *_sedimentation.__all__,
        *_septic_tank.__all__,
        *_sludge_pasteurization.__all__,
        *_sludge_thickening.__all__,
        *_suspended_growth_bioreactor.__all__,
        *_tank.__all__,
        *_toilet.__all__,
        *_treatment_bed.__all__,
        *_trucking.__all__,

        # System-specific units (public)
        *_biogenic_refinery.__all__,
        *_reclaimer.__all__,
        *_eco_san.__all__,
<<<<<<< HEAD

        # System-specific units (private)
        *_new_generator.__all__,
        *_scg_zyclonic.__all__,
=======
        *_sludge_treatment.__all__,
        *_membrane_gas_extraction.__all__,
>>>>>>> fee7d007
        )<|MERGE_RESOLUTION|>--- conflicted
+++ resolved
@@ -137,14 +137,10 @@
         _biogenic_refinery,
         _eco_san,
         _reclaimer,
-<<<<<<< HEAD
-
         # System-specific units (private)
         _new_generator,
         _scg_zyclonic,
-=======
         _sludge_treatment,
->>>>>>> fee7d007
         )
 
 
@@ -189,13 +185,9 @@
         *_biogenic_refinery.__all__,
         *_reclaimer.__all__,
         *_eco_san.__all__,
-<<<<<<< HEAD
-
         # System-specific units (private)
         *_new_generator.__all__,
         *_scg_zyclonic.__all__,
-=======
         *_sludge_treatment.__all__,
         *_membrane_gas_extraction.__all__,
->>>>>>> fee7d007
         )