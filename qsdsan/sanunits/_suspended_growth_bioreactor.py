# -*- coding: utf-8 -*-
'''
QSDsan: Quantitative Sustainable Design for sanitation and resource recovery systems

This module is developed by:
    Joy Zhang <joycheung1994@gmail.com>

This module is under the University of Illinois/NCSA Open Source License.
Please refer to https://github.com/QSD-Group/QSDsan/blob/main/LICENSE.txt
for license details.
'''

from .. import SanUnit, WasteStream, Process, Processes, CompiledProcesses
from ._clarifier import _settling_flux
from sympy import symbols, lambdify, Matrix
from scipy.integrate import solve_ivp
from warnings import warn
from math import floor, ceil
import numpy as np
import pandas as pd

__all__ = ('CSTR',
           'SBR',
           # 'PFR',
           )

def _add_aeration_to_growth_model(aer, model):
    if isinstance(aer, Process):
        processes = Processes(model.tuple)
        processes.append(aer)
        processes.compile()
        processes.set_parameters(**aer.parameters, **model.parameters)
    else:
        processes = model
        processes.compile()
    return processes

#%%
class CSTR(SanUnit):
    '''
    A single continuous stirred tank reactor.

    Parameters
    ----------
    ID : str
        ID for the reactor.
    ins : :class:`WasteStream`
        Influents to the reactor. Can be an array of up to 3 WasteStream objects by
        default, typically wastewater to be treated, recycled effluent, recycled
        activated sludge.
    outs : :class:`WasteStream`
        Treated effluent.
    split : iterable of float
        Volumetric splits of effluent flows if there are more than one effluent.
        The default is None.
    V_max : float
        Designed volume, in [m^3]. The default is 1000.
    aeration : float or :class:`Process`, optional
        Aeration setting. Either specify a targeted dissolved oxygen concentration
        in [mg O2/L] or provide a :class:`Process` object to represent aeration,
        or None for no aeration. The default is 2.0.
    DO_ID : str, optional
        The :class:`Component` ID for dissolved oxygen, only relevant when the
        reactor is aerated. The default is 'S_O2'.
    suspended_growth_model : :class:`Processes`, optional
        The suspended growth biokinetic model. The default is None.
    '''

    _N_ins = 3
    _N_outs = 1
    _ins_size_is_fixed = False
    _outs_size_is_fixed = False

    def __init__(self, ID='', ins=None, outs=(), split=None, thermo=None,
                 init_with='WasteStream', V_max=1000, aeration=2.0,
                 DO_ID='S_O2', suspended_growth_model=None,
                 isdynamic=True, **kwargs):
        SanUnit.__init__(self, ID, ins, outs, thermo, init_with, isdynamic=isdynamic)
        self._V_max = V_max
        self._aeration = aeration
        self._DO_ID = DO_ID
        self._model = suspended_growth_model
        self._concs = None
        self._mixed = WasteStream()
        self.split = split
        for attr, value in kwargs.items():
            setattr(self, attr, value)

    def reset_cache(self):
        '''Reset cached states.'''
        self._state = None
        for s in self.outs:
            s.empty()

    @property
    def V_max(self):
        '''[float] The designed maximum liquid volume, not accounting for increased volume due to aeration, in m^3.'''
        return self._V_max

    @V_max.setter
    def V_max(self, Vm):
        self._V_max = Vm

    @property
    def aeration(self):
        '''[:class:`Process` or float or NoneType] Aeration model.'''
        return self._aeration

    @aeration.setter
    def aeration(self, ae):
        if ae is None or isinstance(ae, Process): self._aeration = ae
        elif isinstance(ae, (float, int)):
            if ae < 0:
                raise ValueError('targeted dissolved oxygen concentration for aeration must be non-negative.')
            else:
                if ae > 14:
                    warn(f'targeted dissolved oxygen concentration for {self.ID} might exceed the saturated level.')
                self._aeration = ae
        else:
            raise TypeError(f'aeration must be one of the following types: float, '
                            f'int, Process, NoneType. Not {type(ae)}')

    @property
    def suspended_growth_model(self):
        '''[:class:`CompiledProcesses` or NoneType] Suspended growth model.'''
        return self._model

    @suspended_growth_model.setter
    def suspended_growth_model(self, model):
        if isinstance(model, CompiledProcesses) or model is None: self._model = model
        else: raise TypeError(f'suspended_growth_model must be one of the following '
                              f'types: CompiledProesses, NoneType. Not {type(model)}')

    @property
    def DO_ID(self):
        '''[str] The `Component` ID for dissolved oxygen used in the suspended growth model and the aeration model.'''
        return self._DO_ID

    @DO_ID.setter
    def DO_ID(self, doid):
        if doid not in self.components.IDs:
            raise ValueError(f'DO_ID must be in the set of `CompiledComponents` used to set thermo, '
                             f'i.e., one of {self.components.IDs}.')
        self._DO_ID = doid

    @property
    def split(self):
        '''[numpy.1darray or NoneType] The volumetric split of outs.'''
        return self._split

    @split.setter
    def split(self, split):
        if split is None: self._split = split
        else:
            if len(split) != len(self._outs):
                raise ValueError('split and outs must have the same size')
            self._split = np.array(split)/sum(split)

    @property
    def state(self):
        '''The state of the CSTR, including component concentrations [mg/L] and flow rate [m^3/d].'''
        if self._state is None: return None
        else:
            return dict(zip(list(self.components.IDs) + ['Q'], self._state))

    @state.setter
    def state(self, QCs):
        QCs = np.asarray(QCs)
        if QCs.shape != (len(self.components)+1, ):
            raise ValueError(f'state must be a 1D array of length {len(self.components) + 1},'
                              'indicating component concentrations [mg/L] and total flow rate [m^3/d]')
        self._state = QCs

    def set_init_conc(self, **kwargs):
        '''set the initial concentrations [mg/L] of the CSTR.'''
        Cs = np.zeros(len(self.components))
        cmpx = self.components.index
        for k, v in kwargs.items(): Cs[cmpx(k)] = v
        self._concs = Cs

    def _init_state(self):
        '''initialize state by specifying or calculating component concentrations
        based on influents. Total flow rate is always initialized as the sum of
        influent wastestream flows.'''
        mixed = self._mixed
        Q = mixed.get_total_flow('m3/d')
        if self._concs is not None: Cs = self._concs
        else: Cs = mixed.conc
        self._state = np.append(Cs, Q)
        self._dstate = self._state * 0.

    def _update_state(self, arr):
        self._state = arr
        if self.split is None: self._outs[0]._state = arr
        else:
            for ws, spl in zip(self._outs, self.split):
                ws._state = arr.copy()
                ws._state[-1] *= spl

    def _update_dstate(self):
        arr = self._dstate
        if self.split is None: self._outs[0]._dstate = arr
        else:
            for ws, spl in zip(self._outs, self.split):
                ws._dstate = arr.copy()
                ws._dstate[-1] *= spl

    def _run(self):
        '''Only to converge volumetric flows.'''
        mixed = self._mixed # avoid creating multiple new streams
        mixed.mix_from(self.ins)
        Q = mixed.F_vol # m3/hr
        if self.split is None: self.outs[0].copy_like(mixed)
        else:
            for ws, spl in zip(self._outs, self.split):
                ws.copy_like(mixed)
                ws.set_total_flow(Q*spl, 'm3/hr')

    def get_retained_mass(self, biomass_IDs):
        cmps = self.components
        mass = cmps.i_mass * self._state[:-1]
        return self._V_max * mass[cmps.indices(biomass_IDs)].sum()

    @property
    def ODE(self):
        if self._ODE is None:
            self._compile_ODE()
        return self._ODE

    def _compile_ODE(self):
        isa = isinstance
        # V = self._V_max
        C = list(symbols(self.components.IDs))
        m = len(C)
        if self._model is None:
            warn(f'{self.ID} was initialized without a suspended growth model, '
                 f'and thus run as a non-reactive unit')
            r = lambda *args: np.zeros(m)
        else:
            processes = _add_aeration_to_growth_model(self._aeration, self._model)
            r_eqs = list(processes.production_rates.rate_of_production)
            r = lambdify(C, r_eqs)

        _dstate = self._dstate
<<<<<<< HEAD
        _update_dstate = self._update_dstate
        V_arr = np.full(m, self._V_max)
        Q_e_arr = np.zeros(m)
=======
        _update_dstate = self._update_dstate      
        V_arr = np.full(m, self._V_max)
        Q_e_arr = np.zeros(m)
        
>>>>>>> de8a642e
        if isa(self._aeration, (float, int)):
            i = self.components.index(self._DO_ID)
            fixed_DO = self._aeration
            def dy_dt(t, QC_ins, QC, dQC_ins):
                Q_ins = QC_ins[:, -1]
                C_ins = QC_ins[:, :-1]
<<<<<<< HEAD
                # flow_in = Q_ins @ C_ins / V_arr
                flow_in = Q_ins @ C_ins
                # Q_e_arr[:] = Q_ins.sum()
                # _dstate[-1] = dQC_ins[:, -1].sum()
=======
                flow_in = Q_ins @ C_ins / V_arr
>>>>>>> de8a642e
                Q_e_arr[:] = sum(Q_ins)
                _dstate[-1] = sum(dQC_ins[:, -1])
                Cs = QC[:-1]
                Cs[i] = fixed_DO
<<<<<<< HEAD
                # flow_out = Q_e * Cs / V_arr
                # flow_out = Q_e_arr * Cs / V_arr
                flow_out = Q_e_arr * Cs
                # temp_react[:] = r(*Cs)
                # _dstate[:-1] = flow_in - flow_out + temp_react
                _dstate[:-1] = (flow_in-flow_out)/V_arr + r(*Cs)
=======
                flow_out = Q_e_arr * Cs / V_arr
                _dstate[:-1] = flow_in - flow_out + r(*Cs)
>>>>>>> de8a642e
                _dstate[i] = 0
                _update_dstate()
        else:
            def dy_dt(t, QC_ins, QC, dQC_ins):
                Q_ins = QC_ins[:, -1]
                C_ins = QC_ins[:, :-1]
<<<<<<< HEAD
                flow_in = Q_ins @ C_ins
                # Q_e_arr[:] = Q_ins.sum()
                # _dstate[-1] = dQC_ins[:, -1].sum()
                Q_e_arr[:] = sum(Q_ins) # faster than Q_ins.sum()
                _dstate[-1] = sum(dQC_ins[:, -1])
                Cs = QC[:-1]
                # flow_out = Q_e * Cs / V_arr
                flow_out = Q_e_arr * Cs
                _dstate[:-1] = (flow_in-flow_out)/V_arr + r(*Cs)
=======
                flow_in = Q_ins @ C_ins / V_arr
                Q_e_arr[:] = sum(Q_ins)
                _dstate[-1] = sum(dQC_ins[:, -1])
                Cs = QC[:-1]
                flow_out = Q_e_arr * Cs / V_arr
                _dstate[:-1] = flow_in - flow_out + r(*Cs)                
>>>>>>> de8a642e
                _update_dstate()

        self._ODE = dy_dt

    def _design(self):
        pass


class SBR(SanUnit):
    '''
    Sequential batch reactors operated in parallel. The number of reactors is
    determined by operation cycle and influent flowrate. [1]_

    Parameters
    ----------
    ID : str
        ID for the reactors. The default is ''.
    ins : :class:`WasteStream`
        Influent to the reactor. Expected number of influent is 1.
    outs : :class:`WasteStream`
        Treated effluent and wasted sludge.
    surface_area : float, optional
        Surface area of the reactor bottom, in [m^2]. The reactor is assumed
        to be cylinder. The default is 1500.
    height : float, optional
        Height of the reactor, in [m]. The default is 4.
    operation_cycle : iterable of float, optional
        Operation cycle of the SBR, time for each stage specified in [h]. There
        are 7 stages: 1 - fill, 2 - fill, 3 - mix, 4 - mix, 5 - settle, 6 - decant,
        7 - desludge. The first 4 stages are modeled as a biological reactor.
        The 5th stage is modeled as a 1D N-layer settler. The last 2 stages are
        assumed inactive. The default is (0.5, 1.5, 2.0, 0, 1.0, 0.5, 0.1).
    aeration : iterable of float and/or :class:`Process`, optional
        Aeration settings for the first 4 stages of the operation cycle. Either
        specify a targeted dissolved oxygen concentration in [mg O2/L] or provide
        a :class:`Process` object to represent aeration, or None for no aeration.
        The default is (None, None, None, 2.0).
    DO_ID : str, optional
        The :class:`Component` ID for dissolved oxygen, only relevant when the
        reactor is aerated. The default is 'S_O2'.
    suspended_growth_model : :class:`Processes`, optional
        The suspended growth biokinetic model. The default is None.
    N_layer : int, optional
        The number of layers to model settling. The default is 10.
    pumped_flow : float, optional
        Designed effluent flowrate, in [m^3/d]. The default is None.
    underflow : float, optional
        Designed wasted activated sludge flowrate, in [m^3/d]. The default is None.
    X_threshold : float, optional
        Threshold suspended solid cocentration, in [g/m^3]. The default is 3000.
    v_max : float, optional
        Maximum theoretical (i.e. Vesilind) settling velocity, in [m/d]. The
        default is 474.
    v_max_practical : float, optional
        Maximum practical settling velocity, in [m/d]. The default is 250.
    rh : float, optional
        Hindered zone settling parameter in the double-exponential settling velocity
        function, in [m^3/g]. The default is 5.76e-4.
    rp : float, optional
        Flocculant zone settling parameter in the double-exponential settling velocity
        function, in [m^3/g]. The default is 2.86e-3.
    fns : float, optional
        Non-settleable fraction of the suspended solids, dimensionless. Must be within
        [0, 1]. The default is 2.28e-3.
    cache_state : bool, optional
        Whether to store volume and composition of retained sludge in the tank from
        most recent run. The default is True.

    References
    ----------
    .. [1] Takács, I.; Patry, G. G.; Nolasco, D. A Dynamic Model of the Clarification
        -Thickening Process. Water Res. 1991, 25 (10), 1263–1271.
        https://doi.org/10.1016/0043-1354(91)90066-Y.

    '''

    _N_ins = 1
    _N_outs = 2

    def __init__(self, ID='', ins=None, outs=(), thermo=None, init_with='WasteStream',
                 surface_area=1500, height=4,
                 operation_cycle=(0.5, 1.5, 2.0, 0, 1.0, 0.5, 0.1),
                 aeration=(None, None, None, 2.0), DO_ID='S_O2',
                 suspended_growth_model=None, N_layer=10,
                 pumped_flow=None, underflow=None,
                 X_threshold=3000, v_max=474, v_max_practical=250,
                 rh=5.76e-4, rp=2.86e-3, fns=2.28e-3,
                 cache_state=True, **kwargs):
        SanUnit.__init__(self, ID, ins, outs, thermo, init_with)

        self._V = surface_area * height
        self._A = surface_area
        self._h = height
        self._operation_cycle = operation_cycle
        self._aeration = aeration
        self._DO_ID = DO_ID
        self._model = suspended_growth_model
        self._N_layer = N_layer
        self._Q_e = pumped_flow
        self._Q_WAS = underflow
        self._X_t = X_threshold
        self._v_max = v_max
        self._v_max_p = v_max_practical
        self._rh = rh
        self._rp = rp
        self._fns = fns
        self._cache_state = cache_state

        for attr, value in kwargs.items():
            setattr(self, attr, value)
        self._init_Vas = None
        self._init_Cas = None
        self._dynamic_composition = None


    def reset_cache(self):
        '''Reset cached states.'''
        self._init_Vas = self._init_Cas = None
        self._state = None
        for s in self.outs:
            s.empty()

    @property
    def operation_cycle(self):
        return dict(zip(('fill_1', 'fill_2', 'mix_1', 'mix_2', 'settle', 'decant', 'desludge'),
                        self._operation_cycle))
    @property
    def total_cycle_time(self):
        return sum(self._operation_cycle)

    @property
    def aeration(self):
        return dict(zip(('fill_1', 'fill_2', 'mix_1', 'mix_2'),
                        self._aeration[:4]))

    @property
    def C_t(self):
        if self._dynamic_composition:
            return pd.DataFrame(self._dynamic_composition,
                                columns = ['Time[d]'] + list(self.components.IDs))
        else: return None

    def _run(self, cache_state=True):
        if self._model is None:
            raise RuntimeError(f'{self.ID} was initialized without a suspended growth model.')
        else:
            isa = isinstance
            inf = self.ins[0]
            Q_in = inf.get_total_flow('m3/d')
            eff, sludge = self.outs
            eff.copy_like(inf)
            sludge.copy_like(inf)
            C_in = inf.mass / inf.F_vol * 1e3    # concentrations in g/m3
            cmps = self.components
            C = list(symbols(cmps.IDs))
            if self._init_Vas is not None:
                V_0 = self._init_Vas
                C_0 = self._init_Cas
            else:
                V_0 = 0
                C_0 = C_in
            n = self._N_layer
            if self._aeration.count(None) == len(self._aeration):
                Vmax = self._V
                hj = self._h/n
            else:
                Vmax = self._V*0.75
                hj = self._h*0.75/n

            # ********fill and mix/aerate stages***********
            T_fill = (Vmax - V_0)/Q_in # maximum total fill time in day
            T = [t/24 for t in self._operation_cycle]  # operation cycle in day
            if T_fill <= T[0]:
                schedule = [T_fill, T[0]-T_fill] + T[1:4]
                aer = [self._aeration[0], self._aeration[0]] + list(self._aeration[1:4])
                fill = [True] + [False]*4
                V_total = Vmax
            elif T_fill <= T[0]+T[1]:
                schedule = [T[0], T_fill-T[0], T[0]+T[1]-T_fill] + T[2:4]
                aer = list(self._aeration[:2]) + [self._aeration[1]] + list(self._aeration[2:4])
                fill = [True]*2 + [False]*3
                V_total = Vmax
            else:
                schedule = T[:4]
                aer = list(self._aeration[:4])
                fill = [True]*2 + [False]*2
                V_total = Q_in*(T[0]+T[1])+V_0
                hj = V_total/self._V*self._h/n

            for i in range(1, len(schedule)):
                if fill[-i] == fill[-i-1] and aer[-i] == aer[-i-1]:
                    schedule[-i-1] += schedule[-i]
                    schedule[-i] = 0

            t_arr = np.array([])
            y_mat = np.ndarray([])
            for i in range(len(schedule)):
                if schedule[i] > 0:
                    dC_dt, J_func = self._compile_dC_dt(V_0, Q_in, C_in, C, fill[i], aer[i])
                    if isa(aer[i], (float, int)): C_0[cmps.index(self._DO_ID)] = aer[i]
                    sol = solve_ivp(dC_dt, (0, schedule[i]), C_0, method='BDF', jac=J_func)
                    C_0 = sol.y.transpose()[-1]
                    V_0 += Q_in * schedule[i] * fill[i]
                    t_arr = np.concatenate((t_arr, sol.t + t_arr[-1]))
                    y_mat = np.hstack((y_mat, sol.y))
            self._dynamic_composition = np.vstack((t_arr, y_mat)).transpose()

            # *********settle, decant, desludge**********
            eff.set_flow(C_0*eff.F_vol, 'g/hr', self.components.IDs)
            X_0 = eff.get_TSS()
            X_min = X_0 * self._fns
            T_settle = T[4]
            def dX_dt(t, X):
                VX = [_settling_flux(x, self._v_max, self._v_max_p, X_min, self._rh, self._rp) for x in X]
                J = [VX[j] if X[j+1] <= self._X_t else min(VX[j], VX[j+1]) for j in range(n-1)]
                settle_out = np.array(J + [0])
                settle_in = np.array([0] + J)
                dXdt = (settle_in - settle_out)/hj
                return dXdt
            sol = solve_ivp(dX_dt, (0, T_settle), np.ones(n)*X_0)
            X = sol.y.transpose()[-1]

            V_eff = min(T[5]*self._Q_e, V_total*(n-1)/n)
            n_eff = V_eff/V_total
            w_eff = np.array([1]*floor(n_eff)+[n_eff-floor(n_eff)])
            X_eff = np.average(X[:ceil(n_eff)], weights=w_eff)
            eff_mass_flow = (X_eff/X_0*cmps.x + (1-cmps.x))*C_0*V_eff/T[5]
            eff.set_flow(eff_mass_flow, 'g/d', cmps.IDs)

            V_was = min(T[6]*self._Q_WAS, V_total-V_eff)
            X_as = (V_total*X_0 - V_eff*X_eff) / (V_total-V_eff)
            C_as = (X_as/X_0*cmps.x + (1-cmps.x))*C_0
            was_mass_flow = C_as*V_was/T[6]
            sludge.set_flow(was_mass_flow, 'g/d', cmps.IDs)

            if self._cache_state:
                self._init_Vas = V_total - V_eff - V_was
                self._init_Cas = C_as


    def _design(self):
        pass

    def _compile_dC_dt(self, V0, Qin, Cin, C, fill, aer):
        isa = isinstance
        processes = _add_aeration_to_growth_model(aer, self._model)
        if fill:
            t = symbols('t')
            mass_balance_terms = list(zip(Cin, C, processes.production_rates.rate_of_production))
            C_dot_eqs = [(cin-c)/(t+V0/Qin) + r for cin, c, r in mass_balance_terms]
            if isa(aer, (float, int)): C_dot_eqs[self.components.index(self._DO_ID)] = 0
            def dC_dt(t, y):
                C_dot = lambdify([t]+C, C_dot_eqs)
                return C_dot(t, *y)
            J = Matrix(dC_dt(t, C)).jacobian(C)
        else:
            C_dot_eqs = processes.production_rates.rate_of_production
            if isa(aer, (float, int)): C_dot_eqs[self.components.index(self._DO_ID)] = 0
            def dC_dt(t, y):
                C_dot = lambdify(C, C_dot_eqs)
                return C_dot(*y)
            J = Matrix(dC_dt(None, C)).jacobian(C)
        def J_func(t, y):
            J_func = lambdify(C, J)
            return J_func(*y)
        return (dC_dt, J_func)

# class PFR(SanUnit):

#     _N_ins = 1
#     _N_outs = 2

#     def __init__(self, ID='', ins=None, outs=(), **kwargs):
#         SanUnit.__init__(self, ID, ins, outs)

#     def _run(self, steady_state=True):
#         pass

#     def _design(self):
#         pass<|MERGE_RESOLUTION|>--- conflicted
+++ resolved
@@ -242,69 +242,35 @@
             r = lambdify(C, r_eqs)
 
         _dstate = self._dstate
-<<<<<<< HEAD
-        _update_dstate = self._update_dstate
-        V_arr = np.full(m, self._V_max)
-        Q_e_arr = np.zeros(m)
-=======
         _update_dstate = self._update_dstate      
         V_arr = np.full(m, self._V_max)
         Q_e_arr = np.zeros(m)
         
->>>>>>> de8a642e
         if isa(self._aeration, (float, int)):
             i = self.components.index(self._DO_ID)
             fixed_DO = self._aeration
             def dy_dt(t, QC_ins, QC, dQC_ins):
                 Q_ins = QC_ins[:, -1]
                 C_ins = QC_ins[:, :-1]
-<<<<<<< HEAD
-                # flow_in = Q_ins @ C_ins / V_arr
-                flow_in = Q_ins @ C_ins
-                # Q_e_arr[:] = Q_ins.sum()
-                # _dstate[-1] = dQC_ins[:, -1].sum()
-=======
                 flow_in = Q_ins @ C_ins / V_arr
->>>>>>> de8a642e
                 Q_e_arr[:] = sum(Q_ins)
                 _dstate[-1] = sum(dQC_ins[:, -1])
                 Cs = QC[:-1]
                 Cs[i] = fixed_DO
-<<<<<<< HEAD
-                # flow_out = Q_e * Cs / V_arr
-                # flow_out = Q_e_arr * Cs / V_arr
-                flow_out = Q_e_arr * Cs
-                # temp_react[:] = r(*Cs)
-                # _dstate[:-1] = flow_in - flow_out + temp_react
-                _dstate[:-1] = (flow_in-flow_out)/V_arr + r(*Cs)
-=======
                 flow_out = Q_e_arr * Cs / V_arr
                 _dstate[:-1] = flow_in - flow_out + r(*Cs)
->>>>>>> de8a642e
                 _dstate[i] = 0
                 _update_dstate()
         else:
             def dy_dt(t, QC_ins, QC, dQC_ins):
                 Q_ins = QC_ins[:, -1]
                 C_ins = QC_ins[:, :-1]
-<<<<<<< HEAD
-                flow_in = Q_ins @ C_ins
-                # Q_e_arr[:] = Q_ins.sum()
-                # _dstate[-1] = dQC_ins[:, -1].sum()
-                Q_e_arr[:] = sum(Q_ins) # faster than Q_ins.sum()
-                _dstate[-1] = sum(dQC_ins[:, -1])
-                Cs = QC[:-1]
-                # flow_out = Q_e * Cs / V_arr
-                flow_out = Q_e_arr * Cs
-                _dstate[:-1] = (flow_in-flow_out)/V_arr + r(*Cs)
-=======
                 flow_in = Q_ins @ C_ins / V_arr
                 Q_e_arr[:] = sum(Q_ins)
                 _dstate[-1] = sum(dQC_ins[:, -1])
                 Cs = QC[:-1]
                 flow_out = Q_e_arr * Cs / V_arr
                 _dstate[:-1] = flow_in - flow_out + r(*Cs)                
->>>>>>> de8a642e
                 _update_dstate()
 
         self._ODE = dy_dt
