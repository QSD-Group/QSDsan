--- conflicted
+++ resolved
@@ -17,11 +17,7 @@
 # %%
 import numpy as np
 import biosteam as bst
-<<<<<<< HEAD
-from thermosteam import Stream, MultiStream, utils
-=======
-from thermosteam import Stream, utils, units_of_measure
->>>>>>> 55f4a034
+from thermosteam import Stream, MultiStream, utils, units_of_measure
 from . import Components
 
 
@@ -47,15 +43,9 @@
                     'XPAO_PP': ('XPAO_PP_Lo', 'XPAO_PP_Hi'),
                     'TKN': ()}
 
-<<<<<<< HEAD
-path = os.path.join(os.path.dirname(os.path.realpath(__file__)), 'data/ratios.csv')
-_default_ratios = pd.read_csv(path)
-_default_ratios = dict(zip(_default_ratios.Variable, _default_ratios.Default))
-
-del os, path
-=======
 # path = os.path.join(os.path.dirname(os.path.realpath(__file__)), 'default_data/_ratios.csv')
 # _default_ratios = pd.read_csv(path)
+# del os, path
 _default_ratios = {'iHi_XPAOPP': 0.5,
                    'iCB_XCB': 0.15,
                    'iBAP_CB': 0.,
@@ -63,9 +53,8 @@
                    'iCUInf_XCUInf': 0.,
                    'iSUInf_SU': 1.,
                    'iXUOHOE_XUE': None,}
->>>>>>> 55f4a034
-
-# del os, path
+
+
 vol_unit = units_of_measure.AbsoluteUnitsOfMeasure('L/hr')
 conc_unit = units_of_measure.AbsoluteUnitsOfMeasure('mg/L')
 
@@ -85,15 +74,11 @@
     __slots__ = (*Stream.__slots__, *_ws_specific_slots)
     _default_ratios = _default_ratios
     
-    def __init__(self, ID='', flow=(), phase='l', T=298.15, P=101325.,
-<<<<<<< HEAD
+    def __init__(self, ID='', flow=(), phase=None, T=298.15, P=101325.,
                  units='kg/hr', price=0., thermo=None, CFs=None,
-                 pH=7., SAlk=None, COD=None, BOD=None, BOD5=None, uBOD=None,
+                 pH=7., SAlk=2.5, COD=None, BOD=None, BOD5=None, uBOD=None,
                  TC=None, TOC=None, TN=None, TKN=None, TP=None, TK=None,
                  TMg=None, TCa=None, solids=None, charge=None, ratios=None,
-=======
-                 units='kg/hr', price=0., thermo=None, pH=7., SAlk=2.5,
->>>>>>> 55f4a034
                  **chemical_flows):
         
         super().__init__(ID=ID, flow=flow, phase=phase, T=T, P=P,
@@ -287,25 +272,14 @@
             if organic == False: var = 0.
             else: 
                 organic = True
-<<<<<<< HEAD
-                if variable == 'COD': var = cmp_c
-                elif variable == 'uBOD': var = cmps.f_uBOD_COD * cmp_c
-                else: var = cmps.f_BOD5_COD * cmp_c
+                if variable == 'COD': var = cmp_c * exclude_gas
+                elif variable == 'uBOD': var = cmps.f_uBOD_COD * cmp_c * exclude_gas
+                else: var = cmps.f_BOD5_COD * cmp_c * exclude_gas
         elif variable == 'TC':
             var = cmps.i_C * cmp_c
         elif variable == 'TN':
-            var = cmps.i_N * cmp_c
-        elif variable == 'TP':
-=======
-                if variable == 'COD': var = cmp_c * exclude_gas
-                elif variable == 'uBOD': var = cmps.f_uBOD_COD * cmp_c * exclude_gas
-                else: var = cmps.f_BOD5_COD * cmp_c * exclude_gas
-        elif variable == 'C':
-            var = cmps.i_C * cmp_c
-        elif variable == 'N':
             var = cmps.i_N * cmp_c * exclude_gas
-        elif variable == 'P':
->>>>>>> 55f4a034
+        elif variable == 'TP': # using TP, as P reserved for pressure
             var = cmps.i_P * cmp_c
         elif variable == 'TK':
             var = cmps.i_K * cmp_c
@@ -330,14 +304,10 @@
         
         if degradability:
             if degradability == 'u': dummy *= 1-getattr(cmps, 'b')
-<<<<<<< HEAD
-            else: dummy *= getattr(cmps, 'b')
-=======
             elif degradability == 'b': dummy *= getattr(cmps, 'b')
             elif degradability == 'rb': dummy *= getattr(cmps, 'rb')
             else: dummy *= getattr(cmps, 'b')-getattr(cmps, 'rb')
-        
->>>>>>> 55f4a034
+
         if organic != None:
             if organic: dummy *= getattr(cmps, 'org')
             else: dummy *= 1-getattr(cmps, 'org')
@@ -415,12 +385,11 @@
     def solids(self):
         return self._solids or self.composite('solids')
     
-<<<<<<< HEAD
-    @property
-    def charge(self):
-        return self._charge or self.composite('charge')
-
-
+    # TODO: calibrate Charge when weak acids are involved
+    # @property
+    # def charge(self):
+    #     return self._charge or self.composite('charge')
+    
     def copy(self, ID=None):
         new = super().copy()
         new._init_ws()
@@ -430,13 +399,7 @@
             setattr(new, slot, utils.copy_maybe(value))
         return new
     __copy__ = copy
-=======
-    # TODO: calibrate Charge when weak acids are involved
-    # @property
-    # def charge(self):
-    #     return self.composite('Charge')
->>>>>>> 55f4a034
-    
+
     def copy_like(self, other):
         Stream.copy_like(self, other)
         for slot in _ws_specific_slots:
